--- conflicted
+++ resolved
@@ -9,11 +9,7 @@
 brew install mono
 brew install naturaldocs
 brew install python3
-<<<<<<< HEAD
 brew install mdbtools
 pip3 install matplotlib pandas numpy networkx
-=======
-pip3 install matplotlib pandas numpy
 brew install pandoc
-brew cask install basictex
->>>>>>> ae0350e7
+brew cask install basictex