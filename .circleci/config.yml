--- conflicted
+++ resolved
@@ -22,27 +22,9 @@
             cmake .
             make
       - run:
-<<<<<<< HEAD
-          name: Configure gridlabd
+          name: Configure build
           command: |
             cd /home/circleci/project
-            autoreconf -isf
-            ./configure
-      - run:
-          name: Build gridlabd
-          command: |
-            cd /home/circleci/project
-            sudo make -j16 install
-      - run:
-          name: Build gridlabd
-=======
-          name: Configure build
->>>>>>> feadd8ef
-          command: |
-            cd /home/circleci/project
-<<<<<<< HEAD
-            sudo make validate
-=======
             autoreconf -isf
             ./configure
       - run:
@@ -60,7 +42,6 @@
            command: |
              sudo utilities/save_validation_errors
            when: on_fail
->>>>>>> feadd8ef
       - store_artifacts:
           path: /home/circleci/project/validate.txt
           destination: validate.txt
