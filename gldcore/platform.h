--- conflicted
+++ resolved
@@ -44,13 +44,8 @@
 	#ifndef isfinite
 		#define isfinite finite
 	#endif
-<<<<<<< HEAD
-	#define min(A,B) ((A)<(B)?(A):(B))
-	#define max(A,B) ((A)>(B)?(A):(B))
-=======
 	#define min(A,B) ((A)<(B)?(A):(B)) /**< min macro */
 	#define max(A,B) ((A)>(B)?(A):(B))  /**< max macro */
->>>>>>> ea197b96
 	#ifdef X64
 		#define NATIVE int64	/**< native integer size */
 	#else
