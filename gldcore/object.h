/* File: object.h 
 * Copyright (C) 2008, Battelle Memorial Institute

	@addtogroup object
 @{
 **/

#ifndef _OBJECT_H
#define _OBJECT_H

#if ! defined _GLDCORE_H && ! defined _GRIDLABD_H
#error "this header may only be included from gldcore.h or gridlabd.h"
#endif

#include <Python.h>

#include "complex.h"
#include "timestamp.h"
#include "class.h"
#include "aggregate.h"
#include "exception.h"
#include "globals.h"
#include "random.h"
#include "schedule.h"
#include "transform.h"
#include "enduse.h"

#include <list>

/* this must match property_type list in object.c */
typedef unsigned int OBJECTRANK; /**< Object rank number */
typedef unsigned short OBJECTSIZE; /** Object data size */
typedef unsigned int OBJECTNUM; /** Object id number */
typedef const char * OBJECTNAME; /** Object name */
typedef char FULLNAME[1024]; /** Full object name (including space name) */
typedef struct s_object_list OBJECT;

#define PADDR_X(X,T) ((char*)&((T)->X)-(char*)(T))

/* object flags */
#define OF_NONE			0x00000000	/**< Object flag; none set */
#define OF_HASPLC		0x00000001	/**< Object flag; external PLC is attached, disables local PLC */
#define OF_LOCKED		0x00000002	/**< Object flag; data write pending, reread recommended after lock clears */
#define OF_RECALC		0x00000008	/**< Object flag; recalculation of derived values is needed */
#define OF_FOREIGN		0x00000010	/**< Object flag; indicates that object was created in a DLL and memory cannot be freed by core */
#define OF_SKIPSAFE		0x00000020	/**< Object flag; indicates that skipping updates is safe */
#define OF_DELTAMODE	0x00000040	/**< Object flag; indicates that delta mode is enabled on this object */
#define OF_FORECAST		0x00000040	/**< Object flag; inidcates that the object has a valid forecast available */
#define OF_DEFERRED		0x00000080	/**< Object flag; indicates that the object started to be initialized, but requested deferral */
#define OF_INIT			0x00000100	/**< Object flag; indicates that the object has been successfully initialized */
#define OF_RERANK		0x00004000	/**< Internal use only */
#define OF_QUIET		0x00010000  /**< Object flag; disables error messages from the object */
#define OF_WARNING		0x00020000  /**< Object flag; disables warning messages from the object */
#define OF_DEBUG		0x00040000  /**< Object flag; disables debug messages from the object */
#define OF_VERBOSE		0x00080000  /**< Object flag; disables verbose messages from the object */
#define OF_SILENT		0x000f0000	/**< Object flag; disables all messages from the object */

typedef struct s_namespace {
	FULLNAME name;
	struct s_namespace *next;
} NAMESPACE;

typedef struct s_forecast {
	char1024 specification; /**< forecast specification (see forecasting docs for details) */
	PROPERTY *propref; /**< property the forecast relates to */
	int n_values; /**< number of values in the forecast */
	TIMESTAMP starttime; /**< the start time of the forecast */
	int32 timestep; /**< number of seconds per forecast timestep */
	double *values; /**< values of the forecast (NULL if no forecast) */
	TIMESTAMP (*external)(void *obj, void *fc); /**< external forecast update call */
	struct s_forecast *next; /**< next forecast data block (NULL for last) */
} FORECAST; /**< Forecast data block */
typedef enum {
	OPI_PRESYNC,
	OPI_SYNC,
	OPI_POSTSYNC,
	OPI_INIT,
	OPI_HEARTBEAT,
	OPI_PRECOMMIT,
	OPI_COMMIT,
	OPI_FINALIZE,
	/* add profile items here */
	_OPI_NUMITEMS,
} OBJECTPROFILEITEM;
typedef struct s_eventhandlers {
	char *init;
	char *precommit;
	char *presync;
	char *sync;
	char *postsync;
	char *commit;
	char *finalize;
} EVENTHANDLERS;
class GldObjectInitialValue 
{
private:
	OBJECT *obj;
	PROPERTY *prop;
	void *addr;
	char *value;
	GldObjectInitialValue *next;
public:
	GldObjectInitialValue(OBJECT *o, const char *n, const char *v);
	~GldObjectInitialValue(void);
	bool reset();
};
struct s_object_list {
	OBJECTNUM id; /**< object id number; globally unique */
	CLASS *oclass; /**< object class; determine structure of object data */
	OBJECTNAME name;
	char32 groupid;
	struct s_object_list *next; /**< next object in list */
	struct s_object_list *parent; /**< object's parent; determines rank */
	unsigned int child_count; /**< number of object that have this object as a parent */
	OBJECTRANK rank; /**< object's rank */
	TIMESTAMP clock; /**< object's private clock */
	TIMESTAMP valid_to;	/**< object's valid-until time */
	TIMESTAMP schedule_skew; /**< time skew applied to schedule operations involving this object */
	FORECAST *forecast; /**< forecast data block */
	double latitude, longitude; /**< object's geo-coordinates */
	TIMESTAMP in_svc, /**< time at which object begin's operating */
		out_svc; /**< time at which object ceases operating */
	unsigned int in_svc_micro,	/**< Microsecond portion of in_svc */
		out_svc_micro;	/**< Microsecond portion of out_svc */
	double in_svc_double;	/**< Double value representation of in service time */
	double out_svc_double;	/**< Double value representation of out of service time */
	clock_t synctime[_OPI_NUMITEMS]; /**< total time used by this object */
	NAMESPACE *space; /**< namespace of object */
	LOCKVAR lock; /**< object lock */
	unsigned int rng_state; /**< random number generator state */
	TIMESTAMP heartbeat; /**< heartbeat call interval (in sim-seconds) */
	unsigned long long guid[2]; /**< globally unique identifier */
	EVENTHANDLERS events;
	GldObjectInitialValue *initial_values;
	/* IMPORTANT: flags must be last */
	unsigned long long flags; /**< object flags */
}; /**< Object header structure */

/* this is the callback table for modules
 * the table is initialized in module.cpp
 */
struct s_enduse;
typedef struct s_callbacks {
	TIMESTAMP *global_clock;
	double *global_delta_curr_clock;
	TIMESTAMP *global_stoptime;
	int (*output_verbose)(const char *format, ...);
	int (*output_message)(const char *format, ...);
	int (*output_warning)(const char *format, ...);
	int (*output_error)(const char *format, ...);
	int (*output_debug)(const char *format, ...);
	int (*output_test)(const char *format, ...);
	CLASS *(*register_class)(MODULE *,CLASSNAME,unsigned int,PASSCONFIG);
	struct {
		OBJECT *(*single)(CLASS*);
		OBJECT *(*array)(CLASS*,unsigned int);
		OBJECT *(*foreign)(OBJECT *);
	} create;
	int (*define_map)(CLASS*,...);
	int (*loadmethod)(CLASS*,const char*,LOADMETHODCALL call);
	CLASS *(*class_getfirst)(void);
	CLASS *(*class_getname)(const char*,CLASS *first);
	PROPERTY *(*class_add_extended_property)(CLASS *,const char *,PROPERTYTYPE,const char *);
	struct {
		FUNCTION *(*define)(CLASS*,FUNCTIONNAME,FUNCTIONADDR);
		FUNCTIONADDR (*get)(const char*,const char*);
	} function;
	int (*define_enumeration_member)(CLASS*,const char*,const char*,enumeration);
	int (*define_set_member)(CLASS*,const char*,const char*,unsigned int64);
	struct {
		OBJECT *(*get_first)(void);
		int (*set_dependent)(OBJECT*,OBJECT*);
		int (*set_parent)(OBJECT*,OBJECT*);
		OBJECTRANK (*set_rank)(OBJECT*,OBJECTRANK);
		const char *(*get_header_string)(OBJECT *obj, const char *item, char *buffer, size_t len);
	} object;
	struct {
		PROPERTY *(*get_property)(OBJECT*,PROPERTYNAME,PROPERTYSTRUCT*);
		int (*set_value_by_addr)(OBJECT *, void*, const char*,PROPERTY*);
		int (*get_value_by_addr)(OBJECT *, void*, char*, int size,PROPERTY*);
		int (*set_value_by_name)(OBJECT *, const char *, const char *);
		int (*get_value_by_name)(OBJECT *, const char *, char *, int size);
		OBJECT *(*get_reference)(OBJECT *, const char *);
		const char *(*get_unit)(OBJECT *, const char *);
		void *(*get_addr)(OBJECT *, const char *, PROPERTY **);
		int (*set_value_by_type)(PROPERTYTYPE,void *data,const char *);
		bool (*compare_basic)(PROPERTYTYPE ptype, PROPERTYCOMPAREOP op, void* x, void* a, void* b, const char *part);
		PROPERTYCOMPAREOP (*get_compare_op)(PROPERTYTYPE ptype, const char *opstr);
		double (*get_part)(OBJECT*,PROPERTY*,const char*);
		PROPERTYSPEC *(*get_spec)(PROPERTYTYPE);
	} properties;
	struct {
		struct s_findlist *(*objects)(struct s_findlist *,...);
		OBJECT *(*next)(struct s_findlist *,OBJECT *obj);
		struct s_findlist *(*copy)(struct s_findlist *);
		void (*add)(struct s_findlist*, OBJECT*);
		void (*del)(struct s_findlist*, OBJECT*);
		void (*clear)(struct s_findlist*);
		struct s_findlist *(*list_create)(struct s_findlist*,const char *);
	} find;
	PROPERTY *(*find_property)(CLASS *, PROPERTYNAME);
	void *(*malloc)(size_t);
	void (*free)(void*);
	struct {
		struct s_aggregate *(*create)(const char *aggregator, const char *group_expression);
		double (*refresh)(struct s_aggregate *aggregate);
	} aggregate;
	struct {
		void *(*getvar)(MODULE *module, const char *varname);
		MODULE *(*getfirst)(void);
		int (*depends)(const char *name, unsigned char major, unsigned char minor, unsigned short build);
		const char *(*find_transform_function)(TRANSFORMFUNCTION function);
	} module;
	struct {
		double (*uniform)(unsigned int *rng, double a, double b);
		double (*normal)(unsigned int *rng, double m, double s);
		double (*bernoulli)(unsigned int *rng, double p);
		double (*pareto)(unsigned int *rng, double m, double a);
		double (*lognormal)(unsigned int *rng,double m, double s);
		double (*sampled)(unsigned int *rng,unsigned int n, double *x);
		double (*exponential)(unsigned int *rng,double l);
		RANDOMTYPE (*type)(const char *name);
		double (*value)(int type, ...);
		double (*pseudo)(RANDOMTYPE type, unsigned int *state, ...);
		double (*triangle)(unsigned int *rng,double a, double b);
		double (*beta)(unsigned int *rng,double a, double b);
		double (*gamma)(unsigned int *rng,double a, double b);
		double (*weibull)(unsigned int *rng,double a, double b);
		double (*rayleigh)(unsigned int *rng,double a);
	} random;
	int (*object_isa)(OBJECT *obj, const char *type);
	DELEGATEDTYPE* (*register_type)(CLASS *oclass, const char *type,int (*from_string)(void*,const char *),int (*to_string)(void*,char*,int));
	int (*define_type)(CLASS*,DELEGATEDTYPE*,...);
	struct {
		TIMESTAMP (*mkdatetime)(DATETIME *dt);
		int (*strdatetime)(DATETIME *t, char *buffer, int size);
		double (*timestamp_to_days)(TIMESTAMP t);
		double (*timestamp_to_hours)(TIMESTAMP t);
		double (*timestamp_to_minutes)(TIMESTAMP t);
		double (*timestamp_to_seconds)(TIMESTAMP t);
		int (*local_datetime)(TIMESTAMP ts, DATETIME *dt);
		int (*local_datetime_delta)(double ts, DATETIME *dt);
		TIMESTAMP (*convert_to_timestamp)(const char *value);
		TIMESTAMP (*convert_to_timestamp_delta)(const char *value, unsigned int *microseconds, double *dbl_time_value);
		int (*convert_from_timestamp)(TIMESTAMP ts, char *buffer, int size);
		int (*convert_from_deltatime_timestamp)(double ts_v, char *buffer, int size);
	} time;
	int (*unit_convert)(const char *from, const char *to, double *value);
	int (*unit_convert_ex)(UNIT *pFrom, UNIT *pTo, double *pValue);
	UNIT *(*unit_find)(const char *unit_name);
	struct {
		EXCEPTIONHANDLER *(*create_exception_handler)();
		void (*delete_exception_handler)(EXCEPTIONHANDLER *ptr);
		void (*throw_exception)(const char *msg, ...);
		const char *(*exception_msg)(void);
	} exception;
	struct {
		GLOBALVAR *(*create)(const char *name, ...);
		STATUS (*setvar)(const char *def,...);
		const char *(*getvar)(const char *name, char *buffer, size_t size);
		GLOBALVAR *(*find)(const char *name);
	} global;
	struct {
		void (*read)(LOCKVAR *);
		void (*write)(LOCKVAR *);
	} lock, unlock;
	struct {
		const char *(*find_file)(const char *name, const char *path, int mode, char *buffer, int len);
	} file;
	struct s_objvar_struct {
		bool *(*bool_var)(OBJECT *obj, PROPERTY *prop);
		complex *(*complex_var)(OBJECT *obj, PROPERTY *prop);
		enumeration *(*enum_var)(OBJECT *obj, PROPERTY *prop);
		set *(*set_var)(OBJECT *obj, PROPERTY *prop);
		int16 *(*int16_var)(OBJECT *obj, PROPERTY *prop);
		int32 *(*int32_var)(OBJECT *obj, PROPERTY *prop);
		int64 *(*int64_var)(OBJECT *obj, PROPERTY *prop);
		double *(*double_var)(OBJECT *obj, PROPERTY *prop);
		const char *(*string_var)(OBJECT *obj, PROPERTY *prop);
		OBJECT **(*object_var)(OBJECT *obj, PROPERTY *prop);
	} objvar;
	struct s_objvar_name_struct {
		bool *(*bool_var)(OBJECT *obj, const char *name);
		complex *(*complex_var)(OBJECT *obj, const char *name);
		enumeration *(*enum_var)(OBJECT *obj, const char *name);
		set *(*set_var)(OBJECT *obj, const char *name);
		int16 *(*int16_var)(OBJECT *obj, const char *name);
		int32 *(*int32_var)(OBJECT *obj, const char *name);
		int64 *(*int64_var)(OBJECT *obj, const char *name);
		double *(*double_var)(OBJECT *obj, const char *name);
		const char *(*string_var)(OBJECT *obj, const char *name);
		OBJECT **(*object_var)(OBJECT *obj, const char *name);
	} objvarname;
	struct {
		int (*string_to_property)(PROPERTY *prop, void *addr, const char *value);
		int (*property_to_string)(PROPERTY *prop, void *addr, char *value, int size);
	} convert;
	MODULE *(*module_find)(const char *name);
	OBJECT *(*get_object)(const char *name);
	OBJECT *(*object_find_by_id)(OBJECTNUM);
	int (*name_object)(OBJECT *obj, char *buffer, int len);
	int (*get_oflags)(KEYWORD **extflags);
	unsigned int (*object_count)(void);
	struct {
		SCHEDULE *(*create)(const char *name, const char *definition);
		SCHEDULEINDEX (*index)(SCHEDULE *sch, TIMESTAMP ts);
		double (*value)(SCHEDULE *sch, SCHEDULEINDEX index);
		int32 (*dtnext)(SCHEDULE *sch, SCHEDULEINDEX index);
		SCHEDULE *(*find)(const char *name);
		SCHEDULE *(*getfirst)(void);
	} schedule;
	struct {
		int (*create)(void *s);
		int (*init)(struct s_loadshape *s);
	} loadshape;
	struct {
		int (*create)(void *e);
		TIMESTAMP (*sync)(struct s_enduse *e, PASSCONFIG pass, TIMESTAMP t1);
	} enduse;
	struct {
		double (*linear)(double t, double x0, double y0, double x1, double y1);
		double (*quadratic)(double t, double x0, double y0, double x1, double y1, double x2, double y2);
	} interpolate;
	struct {
		FORECAST *(*create)(OBJECT *obj, const char *specs); /**< create a forecast using the specifications and append it to the object's forecast block */
		FORECAST *(*find)(OBJECT *obj, const char *name); /**< find the forecast for the named property, if any */
		double (*read)(FORECAST *fc, TIMESTAMP ts); /**< read the forecast value for the time ts */
		void (*save)(FORECAST *fc, TIMESTAMP ts, int32 tstep, int n_values, double *data);
	} forecast;
	struct {
		void *(*readobj)(void *local, OBJECT *obj, PROPERTY *prop);
		void (*writeobj)(void *local, OBJECT *obj, PROPERTY *prop);
		void *(*readvar)(void *local, GLOBALVAR *var);
		void (*writevar)(void *local, GLOBALVAR *var);
	} remote;
	struct {
		struct s_objlist *(*create)(CLASS *oclass, PROPERTY *match_property, const char *match_part, const char *match_op, void *match_value1, void *match_value2);
		struct s_objlist *(*search)(const char *group);
		void (*destroy)(struct s_objlist *list);
		size_t (*add)(struct s_objlist *list, PROPERTY *match_property, const char *match_part, const char *match_op, void *match_value1, void *match_value2);
		size_t (*del)(struct s_objlist *list, PROPERTY *match_property, const char *match_part, const char *match_op, void *match_value1, void *match_value2);
		size_t (*size)(struct s_objlist *list);
		struct s_object_list *(*get)(struct s_objlist *list,size_t n);
		int (*apply)(struct s_objlist *list, void *arg, int (*function)(struct s_object_list *,void *,int pos));
	} objlist;
	struct {
		struct {
			int (*to_string)(double v, char *buffer, size_t size);
			double (*from_string)(const char *buffer);
		} latitude, longitude;
	} geography;
	struct {
		struct s_http_result* (*read)(const char *url, int maxlen);
		void (*free)(struct s_http_result *result);
	} http;
	struct {
		TRANSFORM *(*getnext)(TRANSFORM*);
		int (*add_linear)(TRANSFORMSOURCE,double*,void*,double,double,OBJECT*,PROPERTY*,SCHEDULE*);
		int (*add_external)(OBJECT*,PROPERTY*,const char*,OBJECT*,PROPERTY*);
		int64 (*apply)(TIMESTAMP,TRANSFORM*,double*);
	} transform;
	struct {
		randomvar *(*getnext)(randomvar*);
		size_t (*getspec)(char *, size_t, const randomvar *);
	} randomvar;
	struct {
		unsigned int (*major)(void);
		unsigned int (*minor)(void);
		unsigned int (*patch)(void);
		unsigned int (*build)(void);
		const char * (*branch)(void);
	} version;
	int (*call_external_callback)(const char*, void *);
	struct {
		PyObject *(*import)(const char *module, const char *path);
		bool (*call)(PyObject *pModule, const char *method, const char *vargsfmt, va_list varargs);
	} python;
	long unsigned int magic; /* used to check structure alignment */
} CALLBACKS; /**< core callback function table */

#ifdef __cplusplus
extern "C" {
#endif

OBJECT *object_create_single(CLASS *oclass);
OBJECT *object_create_array(CLASS *oclass, unsigned int n_objects);
OBJECT *object_create_foreign(OBJECT *obj);
OBJECT *object_remove_by_id(OBJECTNUM id);
int object_init(OBJECT *obj);
STATUS object_precommit(OBJECT *obj, TIMESTAMP t1);
TIMESTAMP object_commit(OBJECT *obj, TIMESTAMP t1, TIMESTAMP t2);
STATUS object_finalize(OBJECT *obj);
int object_set_dependent(OBJECT *obj, OBJECT *dependent);
int object_set_parent(OBJECT *obj, OBJECT *parent);
unsigned int object_get_child_count(OBJECT *obj);
void *object_get_addr(OBJECT *obj, const char *name, PROPERTY **pref=NULL);
PROPERTY *object_get_property(OBJECT *obj, PROPERTYNAME name, PROPERTYSTRUCT *part);
PROPERTY *object_prop_in_class(OBJECT *obj, PROPERTY *prop);
int object_set_value_by_name(OBJECT *obj, PROPERTYNAME name, const char *value);
int object_set_value_by_addr(OBJECT *obj, void *addr, const char *value, PROPERTY *prop);
int object_set_int16_by_name(OBJECT *obj, PROPERTYNAME name, int16 value);
int object_set_int32_by_name(OBJECT *obj, PROPERTYNAME name, int32 value);
int object_set_int64_by_name(OBJECT *obj, PROPERTYNAME name, int64 value);
int object_set_double_by_name(OBJECT *obj, PROPERTYNAME name, double value);
bool *object_get_bool(OBJECT *obj, PROPERTY *prop);
bool *object_get_bool_by_name(OBJECT *obj, const char *name);
int object_set_complex_by_name(OBJECT *obj, PROPERTYNAME name, complex value);
int object_get_value_by_name(OBJECT *obj, PROPERTYNAME name, char *value, int size);
int object_get_value_by_addr(OBJECT *obj, void *addr, char *value, int size, PROPERTY *prop);

OBJECT *object_get_reference(OBJECT *obj, const char *name);
int object_isa(OBJECT *obj, const char *type);
OBJECTNAME object_set_name(OBJECT *obj, OBJECTNAME name);
OBJECT *object_find_name(OBJECTNAME name);
int object_build_name(OBJECT *obj, char *buffer, int len);
int object_locate_property(void *addr, OBJECT **pObj, PROPERTY **pProp);
int object_property_getsize(OBJECT *obj, PROPERTY *prop);

int object_get_oflags(KEYWORD **extflags);

TIMESTAMP object_sync(OBJECT *obj, TIMESTAMP to,PASSCONFIG pass);
OBJECT **object_get_object(OBJECT *obj, PROPERTY *prop);
OBJECT **object_get_object_by_name(OBJECT *obj, const char *name);
enumeration *object_get_enum(OBJECT *obj, PROPERTY *prop);
enumeration *object_get_enum_by_name(OBJECT *obj, const char *name);
set *object_get_set(OBJECT *obj, PROPERTY *prop);
set *object_get_set_by_name(OBJECT *obj, const char *name);
int16 *object_get_int16(OBJECT *obj, PROPERTY *prop);
int16 *object_get_int16_by_name(OBJECT *obj, const char *name);
int32 *object_get_int32(OBJECT *obj, PROPERTY *prop);
int32 *object_get_int32_by_name(OBJECT *obj, const char *name);
int64 *object_get_int64(OBJECT *obj, PROPERTY *prop);
int64 *object_get_int64_by_name(OBJECT *obj, const char *name);
double *object_get_double(OBJECT *pObj, PROPERTY *prop);
double *object_get_double_by_name(OBJECT *pObj, const char *name);
complex *object_get_complex(OBJECT *pObj, PROPERTY *prop);
complex *object_get_complex_by_name(OBJECT *pObj, const char *name);
double *object_get_double_quick(OBJECT *pObj, PROPERTY *prop);
complex *object_get_complex_quick(OBJECT *pObj, PROPERTY *prop);
const char *object_get_string(OBJECT *pObj, PROPERTY *prop);
const char *object_get_string_by_name(OBJECT *obj, const char *name);
FUNCTIONADDR object_get_function(CLASSNAME classname, FUNCTIONNAME functionname);
const char *object_property_to_string(OBJECT *obj, const char *name, char *buffer, int sz);
const char *object_get_unit(OBJECT *obj, const char *name);
OBJECTRANK object_set_rank(OBJECT *obj, OBJECTRANK rank);

OBJECT *object_find_by_id(OBJECTNUM id);
OBJECT *object_get_first(void);
OBJECT *object_get_next(OBJECT *obj);
OBJECT *object_get_last(void);
unsigned int object_get_count(void);
size_t object_dump(char *buffer, size_t size, OBJECT *obj);
size_t object_save(char *buffer, size_t size, OBJECT *obj);
int object_saveall(FILE *fp);
int object_saveall_xml(FILE *fp);
void object_stream_fixup(OBJECT *obj, CLASSNAME classname, const char *objname);

const char *object_name(OBJECT *obj, char *buffer=NULL, int size=0);
int convert_from_latitude(double,char*,size_t);
int convert_from_longitude(double,char*,size_t);
double convert_to_latitude(const char *buffer);
double convert_to_longitude(const char *buffer);

PROPERTY *object_flag_property(void);
PROPERTY *object_access_property(void);

NAMESPACE *object_current_namespace(); /**< access the current namespace */
void object_namespace(char *buffer, int size); /**< get the namespace */
int object_get_namespace(OBJECT *obj, char *buffer, int size); /**< get the object's namespace */
int object_open_namespace(const char *space); /**< open a new namespace and make it current */
int object_close_namespace(); /**< close the current namespace and restore the previous one */
int object_select_namespace(const char *space); /**< change to another namespace */
int object_push_namespace(const char *space); /**< change to another namespace and push the one onto a stack */
NAMESPACE *object_pop_namespace(); /**< restore the previous namespace from stack */

/* forecasting API */
FORECAST *forecast_create(OBJECT *obj, const char *specs); /**< create a forecast using the specifications and append it to the object's forecast block */
FORECAST *forecast_find(OBJECT *obj, const char *name); /**< find the forecast for the named property, if any */
double forecast_read(FORECAST *fc, TIMESTAMP ts); /**< read the forecast value for the time ts */
void forecast_save(FORECAST *fc, TIMESTAMP ts, int32 tstep, int n_values, double *data);

/* remote data access */
void *object_remote_read(void *local, OBJECT *obj, PROPERTY *prop); /** access remote object data */
void object_remote_write(void *local, OBJECT *obj, PROPERTY *prop); /** access remote object data */

double object_get_part(void *x, const char *name);
int object_set_part(void *x, const char *name, const char *value);
TIMESTAMP object_heartbeat(OBJECT *obj);

int object_loadmethod(OBJECT *obj, const char *name, const char *value);

void object_synctime_profile_dump(const char *filename);

typedef struct s_jsondata {
	const char *name;
	const char *value;
	struct s_jsondata *next;
} JSONDATA;
bool object_set_json(OBJECT *obj, const char *propname, JSONDATA *data);
void object_save_initial_value(OBJECT *obj, const char *name, const char *value);

OBJECT *object_find_by_addr(void *addr, PROPERTY *prop=NULL);
PROPERTY *object_get_first_property(OBJECT *obj, bool full=true);
PROPERTY *object_get_next_property(PROPERTY *prop, bool full=true);
PROPERTY *object_get_property_by_addr(OBJECT *obj, void *addr, bool full=true);
void object_destroy(OBJECT *obj);
void object_destroy_all(void);

<<<<<<< HEAD
bool object_reset(OBJECT *obj=NULL);
void object_set_initial_value(OBJECT *obj, const char *name, const char *value);
void object_set_initial_double(OBJECT *obj, const char *name, double value, UNIT *unit=NULL);
void object_set_initial_complex(OBJECT *obj, const char *name, complex *value, UNIT *unit=NULL);
void object_set_initial_randomvar(OBJECT *obj, const char *name, randomvar *value, UNIT *unit=NULL);
void object_set_initial_filter(OBJECT *obj, const char *name, TRANSFORM *value, UNIT *unit=NULL);
=======
const char *object_property_to_initial(OBJECT *obj, const char *name, char *buffer, int sz);
>>>>>>> bcbad638

#ifdef __cplusplus
}
#endif

const char* object_get_header_string(OBJECT *obj, const char *item, char *buffer, size_t len);

#define object_size(X) ((X)?(X)->size:-1) /**< get the size of the object X */
#define object_id(X) ((X)?(X)->id:-1) /**< get the id of the object X */
#define object_parent(X) ((X)?(X)->parent:NULL) /**< get the parent of the object */
#define object_rank(X) ((X)?(X)->name:-1) /**< get the rank of the object */

#define OBJECTDATA(X,T) ((T*)((X)?((X)+1):NULL)) /**< get the object data structure */
#define GETADDR(O,P) ((O)?((void*)((char*)((O)+1)+(unsigned int64)((P)->addr))):NULL) /**< get the addr of an object's property */
#define OBJECTHDR(X) ((X)?(((OBJECT*)X)-1):NULL) /**< get the header from the object's data structure */
#define THISOBJECTHDR (((OBJECT*)this)-1)

#define MY (((OBJECT*)this)-1)
#define MYPARENT (MY->parent) /**< get the parent from the object's data structure */
#define MYCLOCK (MY->clock) /**< get an object's own clock */
#define MYRANK (MY->rank) /**< get an object's own rank */

// Class: GldObject
// Object implementation
class GldObject
{

private:

	// Property: obj
	// Reference to underlying object header
	OBJECT *obj;

public:

	// Constructor: GldObject
	// Construct an object implementation
	inline GldObject(OBJECT *ref) { obj = ref; };

	// Destructor: ~GldObject
	// Destroy an object implementation
	inline ~GldObject(void) {};

	// Method: OBJECT*
	// Obtain a reference to the underlying object header
	inline operator OBJECT* (void) { return obj; };

public:

	// Method: get_header
	inline OBJECT *get_header(void) { return obj; };

	// Method: get_id
	inline size_t get_id(void) { return obj->id; };

	// Method: get_class
	inline CLASS *get_class(void) { return obj->oclass; };

	// Method: get_name
	inline std::string get_name(void) { return obj->name ? std::string(obj->name) : (std::string(obj->oclass->name) + ":" + std::to_string(obj->id)); };

public:

	// Method: get_data
	inline void *get_data(void) { return obj+1; };
};

#endif

/** @} **/<|MERGE_RESOLUTION|>--- conflicted
+++ resolved
@@ -506,16 +506,13 @@
 void object_destroy(OBJECT *obj);
 void object_destroy_all(void);
 
-<<<<<<< HEAD
 bool object_reset(OBJECT *obj=NULL);
 void object_set_initial_value(OBJECT *obj, const char *name, const char *value);
 void object_set_initial_double(OBJECT *obj, const char *name, double value, UNIT *unit=NULL);
 void object_set_initial_complex(OBJECT *obj, const char *name, complex *value, UNIT *unit=NULL);
 void object_set_initial_randomvar(OBJECT *obj, const char *name, randomvar *value, UNIT *unit=NULL);
 void object_set_initial_filter(OBJECT *obj, const char *name, TRANSFORM *value, UNIT *unit=NULL);
-=======
 const char *object_property_to_initial(OBJECT *obj, const char *name, char *buffer, int sz);
->>>>>>> bcbad638
 
 #ifdef __cplusplus
 }
