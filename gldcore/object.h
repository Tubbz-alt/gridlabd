--- conflicted
+++ resolved
@@ -98,7 +98,6 @@
 	/* add profile items here */
 	_OPI_NUMITEMS,
 } OBJECTPROFILEITEM;
-<<<<<<< HEAD
 typedef struct s_eventhandlers {
 	char *init;
 	char *precommit;
@@ -122,10 +121,6 @@
 	bool reset();
 };
 struct s_object_list {
-=======
-
-typedef struct s_object_list {
->>>>>>> 4aa14aea
 	OBJECTNUM id; /**< object id number; globally unique */
 	CLASS *oclass; /**< object class; determine structure of object data */
 	OBJECTNAME name;
