--- conflicted
+++ resolved
@@ -8044,9 +8044,6 @@
 
 STATUS GldLoader::load_python(const char *filename)
 {
-<<<<<<< HEAD
-	return my_instance->subcommand("%s %s",(const char*)global_python3_binary,filename) == 0 ? SUCCESS : FAILED;
-=======
 	extern PyObject *gridlabd_module;
 	if ( gridlabd_module == NULL )
 	{
@@ -8054,7 +8051,6 @@
 	}
 	return python_embed_import(filename,global_pythonpath) == NULL ? FAILED : SUCCESS;
 //	return my_instance->subcommand("/usr/local/bin/python3 %s",filename) == 0 ? SUCCESS : FAILED;
->>>>>>> 4aa14aea
 }
 
 /** Load a file
