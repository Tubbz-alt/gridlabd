// load.cpp
// Copyright (C) 2008 Battelle Memorial Institute
// Copyright (C) 2020 Regents of the Leland Stanford Junior University

#include "gldcore.h"

#include <dlfcn.h>

/* TODO: remove these when reentrant code is completed */
DEPRECATED extern GldMain *my_instance;
DEPRECATED STATUS loadall(const char *filename)
{
	return my_instance->get_loader()->load(filename) ? SUCCESS : FAILED;
}
DEPRECATED OBJECT *load_get_current_object(void)
{
	return my_instance->get_loader()->get_current_object();
}
DEPRECATED MODULE *load_get_current_module(void)
{
	return my_instance->get_loader()->get_current_module();
}

SET_MYCONTEXT(DMC_LOAD)

// flags that identify functions are included in runtime classes
#define FN_CREATE		0x0001
#define FN_INIT			0x0002
#define FN_NOTIFY		0x0004
#define FN_RECALC		0x0008
#define FN_PRESYNC		0x0010
#define FN_SYNC			0x0020
#define FN_POSTSYNC		0x0040
#define FN_PLC			0x0080
#define FN_ISA			0x0100
#define FN_COMMIT		0x0200
#define FN_PRECOMMIT	0x0400
#define FN_FINALIZE		0x0800
#define FN_EXPORT		0x1000

struct GldLoader::s_threadlist *GldLoader::threadlist = NULL;

//
// Public methods
//

GldLoader::GldLoader(GldMain *main)
: instance(*main)
{
	include_fail = 0;
	modtime = 0;
	memset(filename,0,sizeof(filename));
	linenum = 1;
	code_used = 0;
	include_list = NULL;
	header_list = NULL;
	outlinenum = 0;
	outfilename = NULL;
	// object_index = NULL;
	// object_linked = NULL;
	// object_index_size = 65536;
	first_unresolved = NULL;
	current_object = NULL; 
	current_module = NULL; 
	loaderhooks = NULL;
	suppress = 0;
	nesting = 0;
	memset(macro_line,0,sizeof(macro_line));
	forloopstate = FOR_NONE;
	forloop = NULL;
	lastfor = NULL;
	forvar = NULL;
	forvalue = NULL;
	forloop_verbose = false;
	static LANGUAGE builtin_languages[] = 
	{
		{"python",python_parser,NULL},
	};
	language_list = builtin_languages;
	language = NULL;
}

GldLoader::~GldLoader(void)
{
	// TODO: cleanup other allocated items
}

bool GldLoader::load(const char *filename)
{
	return loadall(filename) == SUCCESS;
}

GldObject GldLoader::get_current_object(void)
{
	return GldObject(current_object);
}

GldModule GldLoader::get_current_module(void)
{
	return GldModule(current_module);
}

//
// Private methods
//

void GldLoader::syntax_error(const char *filename, const int linenum, const char *format, ...)
{
	va_list ptr;
	va_start(ptr,format);
	char msg[1024];
	vsnprintf(msg,sizeof(msg),format,ptr);
	GldException *error = new GldException("%s(%d): %s",filename,linenum,msg);
	va_end(ptr);
	error->throw_now();
}

std::string GldLoader::format_object(OBJECT *obj)
{
	if ( obj->name == NULL )
	{
		return std::string(obj->oclass->name) + ":" + std::to_string(obj->id);
	}
	else
	{
		return std::string(obj->name) + " (" + obj->oclass->name + ":" + std::to_string(obj->id) + ")";
	}
}

char *GldLoader::strip_right_white(char *b)
{
	size_t len, i;
	len = strlen(b) - 1;
	for ( i = len; i >= 0; --i )
	{
		if ( b[i] == '\r' || b[i] == '\n' || b[i] == ' ' || b[i] == '\t' )
		{
			b[i] = '\0';
		} 
		else 
		{
			break;
		}
	}
	return b;
}

std::string GldLoader::forward_slashes(const char *a)
{
	char buffer[MAXPATHNAMELEN];
	char *b=buffer;
	while ( *a != '\0' && b < buffer+sizeof(buffer)-1 )
	{
		if ( *a == '\\' )
		{
			*b = '/';
		}
		else
		{
			*b = *a;
		}
		a++;
		b++;
	}
	*b='\0';
	return std::string(buffer);
}

void GldLoader::filename_parts(const char *fullname, char *path, char *name, char *ext)
{
	/* fix delimiters (result is a static copy) */
	char file[MAXPATHNAMELEN];
	strcpy(file,forward_slashes(fullname).c_str());

	/* find the last delimiter */
	char *s = strrchr(file,'/');

	/* find the last dot */
	char *e = strrchr(file,'.');

	/* clear results */
	path[0] = name[0] = ext[0] = '\0';
	
	/* if both found but dot is before delimiter */
	if ( e != NULL && s != NULL && e < s ) 
	{
		
		/* there is no extension */
		e = NULL;
	}
	
	/* copy extension (if any) and terminate filename at dot */
	if ( e != NULL )
	{
		strcpy(ext,e+1);
		*e = '\0';
	}

	/* if path is given */
	if ( s != NULL )
	{
		/* copy name and terminate path */
		strcpy(name,s+1);
		*s = '\0';

		/* copy path */
		strcpy(path,file);
	}

	/* otherwise copy everything */
	else
		strcpy(name,file);
}

int GldLoader::append_init(const char* format,...)
{
	char *code = NULL;
	va_list ptr;
	va_start(ptr,format);
	vasprintf(&code,format,ptr);
	va_end(ptr);
	if ( code == NULL )
	{
		output_fatal("insufficient memory to compile init code");
		/*	TROUBLESHOOT
			The loader creates a buffer in which it can temporarily hold source
			initialization code from your GLM file.  This error occurs when the buffer space
			has been exhausted.  There are only two ways to fix this problem,
			1) make the code smaller (which can be difficult to do), or 
			2) increase the buffer space (which requires a rebuild).
		*/
		return 0;
	}
	init_block.append(code);
	free(code);
	return ++code_used;
}

int GldLoader::append_code(const char* format,...)
{
	char *code = NULL;
	va_list ptr;
	va_start(ptr,format);
	vasprintf(&code,format,ptr);
	va_end(ptr);
	if ( code == NULL )
	{
		output_fatal("insufficient memory to compile runtime code");
		/*	TROUBLESHOOT
			The loader creates a buffer in which it can temporarily hold source
			runtime code from your GLM file.  This error occurs when the buffer space
			has been exhausted.  There are only two ways to fix this problem,
			1) make the code smaller (which can be difficult to do), or 
			2) increase the buffer space (which requires a rebuild).
		*/
		return 0;
	}
	code_block.append(code);
	free(code);
	return ++code_used;
}

int GldLoader::append_global(const char* format,...)
{
	char *code = NULL;
	va_list ptr;
	va_start(ptr,format);
	vasprintf(&code,format,ptr);
	va_end(ptr);
	if ( code == NULL )
	{
		output_fatal("insufficient memory to compile global code");
		/*	TROUBLESHOOT
			The loader creates a buffer in which it can temporarily hold source
			global code from your GLM file.  This error occurs when the buffer space
			has been exhausted.  There are only two ways to fix this problem,
			1) make the code smaller (which can be difficult to do), or 
			2) increase the buffer space (which requires a rebuild).
		*/
		return 0;
	}
	global_block.append(code);
	free(code);
	return ++code_used;
}

void GldLoader::mark_linex(const char *filename, int linenum)
{
	char buffer[64];
	if (global_getvar("noglmrefs",buffer, 63)==NULL)
	{
		char fname[MAXPATHNAMELEN];
		strcpy(fname,filename);
		append_code("#line %d \"%s\"\n", linenum, forward_slashes(fname).c_str());
	}
}

void GldLoader::mark_line(void)
{
	mark_linex(filename,linenum);
}

STATUS GldLoader::exec(const char *format,...)
{
	char cmd[1024];
	va_list ptr;
	va_start(ptr,format);
	vsprintf(cmd,format,ptr);
	va_end(ptr);
	IN_MYCONTEXT output_debug("Running '%s' in '%s'", cmd, getcwd(NULL,0));
	int rc = system(cmd);
	if ( rc != 0 )
	{
		output_error("command [%s] failed, rc=%d",cmd,rc);
	}
	return rc==0?SUCCESS:FAILED;
}

STATUS GldLoader::debugger(const char *target)
{
	int result;
	IN_MYCONTEXT output_debug("Starting debugger");
	IN_MYCONTEXT output_debug("Use 'dll-symbols %s' to load symbols",target);
	result = exec("gdb --quiet %s --pid=%d &",target,global_process_id)>=0?SUCCESS:FAILED;
	return result == 0 ? SUCCESS : FAILED;
}

std::string GldLoader::setup_class(CLASS *oclass)
{
	std::string result;
	char buffer[65536] = "";
	
	snprintf(buffer,sizeof(buffer),"\tOBJECT obj; obj.oclass = oclass; %s *t = (%s*)((&obj)+1);\n",oclass->name,oclass->name);
	result.append(buffer);
	
	snprintf(buffer,sizeof(buffer),"\toclass->size = sizeof(%s);\n", oclass->name);
	result.append(buffer);

	PROPERTY *prop;
	for (prop=oclass->pmap; prop!=NULL; prop=prop->next)
	{
		snprintf(buffer,sizeof(buffer),"\t(*(callback->properties.get_property))(&obj,\"%s\",NULL)->addr = (PROPERTYADDR)((char*)&(t->%s) - (char*)t);\n",prop->name,prop->name);
		result.append(buffer);
	}
	
	snprintf(buffer,sizeof(buffer),"\t/* begin init block */\n%s\n\t/* end init block */\n",init_block.c_str());
	result.append(buffer);

	return result;
}

int GldLoader::write_file(FILE *fp, const char *data, ...)
{
	char buffer[65536];
	char var_buf[64];
	char *c, *d=buffer;
	int len=0;
	int diff = 0;
	char *b;
	va_list ptr;
	va_start(ptr,data);
	vsprintf(buffer,data,ptr);
	va_end(ptr);
	while ( (c=strstr(d,"/*RESETLINE*/\n")) != NULL )
	{
		for ( b = d ; b < c; b++ )
		{
			if ( *b == '\n' )
			{
				outlinenum++;
			}
			fputc(*b,fp);
			diff++;
			len++;
		}
		d =  c + strlen("/*RESETLINE*/\n");
		if ( global_getvar("noglmrefs",var_buf,63) == NULL )
		{
			len += fprintf(fp,"#line %d \"%s\"\n", ++outlinenum+1,forward_slashes(outfilename).c_str());
		}
	}
	for ( b = d ; *b != '\0' ; b++ )
	{
		if ( *b == '\n' )
		{
			outlinenum++;
		}
		fputc(*b,fp);
		len++;
	}
	return len;
}

int GldLoader::mkdirs(const char *path)
{
	int rc;
	if ( path == NULL ) 
	{
		errno = EINVAL;
		return -1;
	}
	if ( (rc=access(path, F_OK)) && errno == ENOENT ) 
	{
		// path doesn't exist
		char *pos, *end, *tmp;
		IN_MYCONTEXT output_verbose("creating directory '%s'", path);
		if ( ! (tmp=(char *)malloc(strlen(path) + 1)) ) 
		{
			errno = ENOMEM;
			output_fatal("mkdirs() failed: '%s'", strerror(errno));
			return -1;
		}
		strcpy(tmp, path);
		end = tmp + strlen(tmp);
		// strip off directories until one is found that exists
		while ( (pos=strrchr(tmp, '/')) ) 
		{
			*pos = '\0';
			if ( ! (*tmp) || ! (rc=access(tmp, F_OK)) )
			{
				break;
			}
			if ( errno != ENOENT ) 
			{
				output_error("cannot access directory '%s': %s", tmp, strerror(errno));
				free(tmp);
				tmp = NULL;
				return -1;
			}
		}
		// add back components creating them as we go
		for ( pos = tmp+strlen(tmp) ; pos < end ; pos = tmp+strlen(tmp) ) 
		{
			if ( *pos == '\0' ) 
			{
				*pos = '/';
				if ( (rc=mkdir(tmp, 0775)) && errno != EEXIST ) 
				{
					output_error("cannot create directory '%s': %s", tmp, strerror(errno));
					free(tmp);
					tmp = NULL;
					return -1;
				}
			}
		}
		free(tmp);
		tmp = NULL;
		return 0;
	} 
	else if (rc)
	{
		output_error("cannot access directory '%s': %s", path, strerror(errno));
	}
	return rc;
}

STATUS GldLoader::compile_code(CLASS *oclass, int64 functions)
{
	char include_file_str[1024];
	char buffer[256];
	bool use_msvc = (global_getvar("use_msvc",buffer,255)!=NULL);

	include_file_str[0] = '\0';

	/* check global_include */
	if ( strlen(global_include) == 0 )
	{
		if ( getenv("GRIDLABD") )
		{
			strncpy(global_include,getenv("GRIDLABD"),sizeof(global_include));
			IN_MYCONTEXT output_verbose("global_include is not set, assuming value of GRIDLABD variable '%s'", global_include);
		}
		else
		{
			output_error("'include' variable is not set and neither is GRIDLABD environment, compiler cannot proceed without a way to find gridlabd.h");
			/* TROUBLESHOOT
				The runtime class compiler needs to find the file gridlabd.h and uses either the <i>include</i> global variable or the <b>gridlabd</b>
				environment variable to find it.  Check the definition of the <b>gridlabd</b> environment variable or use the 
				<code>#define include=<i>path</i></code> to specify the path to the <code>gridlabd.h</code>.
			 */
			return FAILED;
		}
	}

	if ( code_used > 0 )
	{
		MODULE *mod;

		FILE *fp;
		struct stat stat;
		int outdated = true;
		char cfile[1024];
		char ofile[1024];
		char afile[1024];
		char file[1024];
		char tmp[1024];
		char tbuf[1024];
		size_t ifs_off = 0;
		INCLUDELIST *lptr = 0;

		/* build class implementation files */
		strncpy(tmp, global_tmp, sizeof(tmp));
		if ( mkdirs(tmp) ) 
		{
			errno = 0;
			return FAILED;
		}
		if ( strlen(tmp) > 0 && tmp[strlen(tmp)-1] != '/' )
		{
			strcat(tmp,"/");
		}
		sprintf(cfile,"%s%s.cpp", (use_msvc||global_gdb||global_gdb_window)?"":tmp,oclass->name);
		sprintf(ofile,"%s%s.%s", (use_msvc||global_gdb||global_gdb_window)?"":tmp,oclass->name, use_msvc?"obj":"o");
		sprintf(file,"%s%s", (use_msvc||global_gdb||global_gdb_window)?"":tmp, oclass->name);
		sprintf(afile, "%s" DLEXT , oclass->name);

		/* peek at library file */
		fp = fopen(afile,"r");
		if ( fp != NULL && fstat(fileno(fp),&stat) == 0 )
		{
			if ( global_debug_mode || use_msvc || global_gdb || global_gdb_window )
			{
				IN_MYCONTEXT output_verbose("%s is being used for debugging", afile);
			}
			else if ( global_force_compile )
			{
				IN_MYCONTEXT output_verbose("%s recompile is forced", afile);
			}
			else if ( modtime < stat.st_mtime )
			{
				IN_MYCONTEXT output_verbose("%s is up to date", afile);
				outdated = false;
			}
			else
			{
				IN_MYCONTEXT output_verbose("%s is outdated", afile);
			}
		}
		if ( fp != NULL )
		{
			fclose(fp);
		}
		
		if ( outdated )
		{
			/* write source file */
			fp = fopen(cfile,"w");

			IN_MYCONTEXT output_verbose("writing inline code to '%s'", cfile);
			if ( fp == NULL )
			{
				output_fatal("unable to open '%s' for writing", cfile);
				/*	TROUBLESHOOT
					The internal compiler cannot write a temporary C or C++ that
					it needs to build your model.  The message indicates where
					the file is.  To remedy the problem you must make sure that
					the system allows full access to the file.
				 */
				return FAILED;
			}
			outfilename = cfile;
			ifs_off = 0;
			for ( lptr = header_list ; lptr != 0; lptr = lptr->next )
			{
				sprintf(include_file_str+ifs_off, "#include \"%s\"\n;", lptr->file);
				ifs_off+=strlen(lptr->file)+13;
			}
			if ( write_file(fp,"/* automatically generated from %s */\n\n"
					"int gld_major=%d, gld_minor=%d;\n\n"
					"%s\n\n"
					"#include <gridlabd.h>\n\n"
					"%s"
					"CALLBACKS *callback = NULL;\n"
					"static CLASS *myclass = NULL;\n"
					"static int setup_class(CLASS *);\n\n",
					PACKAGE_NAME,
					REV_MAJOR, REV_MINOR,
					include_file_str,
					global_getvar("use_msvc",tbuf,63)!=NULL
					?
						"int __declspec(dllexport) dllinit() { return 0;};\n"
						"int __declspec(dllexport) dllkill() { return 0;};\n"
					:
						"extern \"C\" int dllinit() __attribute__((constructor));\n"
						"extern \"C\" int dllinit() { return 0;}\n"
						"extern \"C\"  int dllkill() __attribute__((destructor));\n"
						"extern \"C\" int dllkill() { return 0;};\n\n"
					)<0
				|| write_file(fp,"extern \"C\" CLASS *init(CALLBACKS *fntable, MODULE *module, int argc, char *argv[])\n"
					"{\n"
					"\tcallback=fntable;\n"
					"\tmyclass=(CLASS*)((*(callback->class_getname))(\"%s\",NULL));\n"
					"\tif (!myclass) return NULL;\n"
					"\tif (!setup_class(myclass)) return NULL;\n"
					"\treturn myclass;"
					"}\n",oclass->name)<0
				|| write_file(fp,"%s",code_block.c_str())<0 
				|| write_file(fp,"%s",global_block.c_str())<0
				|| write_file(fp,"static int setup_class(CLASS *oclass)\n"
					"{\t\n%s\treturn 1;\n}\n",setup_class(oclass).c_str())<0 
				)
			{
				output_fatal("unable to write to '%s'", cfile);
				/*	TROUBLESHOOT
					The internal compiler cannot write a temporary C or C++ that
					it needs to build your model.  The message indicates where
					the file is.  To remedy the problem you must make sure that
					the system allows full access to the file.
				 */
				return FAILED;
			}
			fclose(fp);
			outfilename = NULL;

			/* compile object file */
			IN_MYCONTEXT output_verbose("compiling inline code from '%s'", cfile);
#define DEFAULT_CXX "g++"
#define DEFAULT_CXXFLAGS ""
#define DEFAULT_LDFLAGS ""
			char execstr[1024];
			char ldstr[1024];
			char mopt[8]="";
			const char *libs = "-lstdc++";

			sprintf(execstr, "%s %s %s %s %s -fPIC -c \"%s\" -o \"%s\"",
					getenv("CXX")?getenv("CXX"):DEFAULT_CXX,
					global_warn_mode?"-w":"",
					global_debug_output?"-g -O0":"-O0",
					mopt,
					getenv("CXXFLAGS")?getenv("CXXFLAGS"):DEFAULT_CXXFLAGS,
					cfile, ofile);
			IN_MYCONTEXT output_verbose("compile command: [%s]", execstr);
			if ( exec("%s",execstr) == FAILED )
			{
				errno = EINVAL;
				return FAILED;
			}
			if ( !global_debug_output )
			{
				unlink(cfile);
			}
			else
			{
				output_verbose("keeping %s for debugging",cfile);
			}

			/* link new runtime module */
			IN_MYCONTEXT output_verbose("linking inline code from '%s'", ofile);
			sprintf(ldstr, "%s %s %s %s -shared -Wl,\"%s\" -o \"%s\" %s",
					getenv("CXX")?getenv("CXX"):DEFAULT_CXX,
					mopt,
					global_debug_output?"-g -O0":"",
					getenv("LDFLAGS")?getenv("LDFLAGS"):DEFAULT_LDFLAGS,
					ofile, afile, libs);
			IN_MYCONTEXT output_verbose("link command: [%s]", ldstr);
			if ( exec("%s",ldstr) == FAILED )
			{
				errno = EINVAL;
				return FAILED;
			}
			/* post linking command (optional) */
			if ( global_getvar("LDPOSTLINK",tbuf,sizeof(tbuf))!=NULL )
			{
				/* SE linux needs the new module marked as relocatable (textrel_shlib_t) */
				exec("%s '%s'", tbuf, afile);
			}

			if ( !global_debug_output )
			{
				unlink(ofile);
			}
		}

		/* load runtime module */
		IN_MYCONTEXT output_verbose("loading dynamic link library %s...", afile);
		mod = module_load(oclass->name,0,NULL);
		if ( mod == NULL )
		{
			output_error("unable to load inline code");
			return FAILED;
		}
		oclass->module = mod;

		/* start debugger if requested */
		if ( global_gdb || global_gdb_window )
		{
			if ( global_debug_mode )
			{
				IN_MYCONTEXT output_debug("using gdb requires GLD debugger be disabled");
			}
			global_debug_output = 1;
			IN_MYCONTEXT output_verbose("attaching debugger to process id %d", getpid());
			if ( debugger(afile) == FAILED )
			{
				output_error("debugger load failed: %s", errno?strerror(errno):"(no details)");
				return FAILED;
			}
		}

		/* provide info so external debugger can be attached */
		else
		{
			IN_MYCONTEXT output_debug("class %s running in process %d", oclass->name, getpid());
		}

		oclass->has_runtime = true;
		strcpy(oclass->runtime,afile);
	}
	else
	{
		oclass->has_runtime = false;
	}

	/* clear buffers */
	code_block.clear();
	global_block.clear();
	init_block.clear();
	code_used = 0;

	return SUCCESS;
}

STATUS GldLoader::load_set_index(OBJECT *obj, OBJECTNUM id)
{
	INDEXITEM item = {obj,0};
	indexmap[id] = item;
	return SUCCESS;
}

OBJECT *GldLoader::load_get_index(OBJECTNUM id)
{
	INDEXITEM &item = indexmap[id];
	item.count++;
	return item.obj;
}

OBJECT *GldLoader::get_next_unlinked(CLASS *oclass)
{
	for ( INDEXMAP::iterator iter = indexmap.begin() ; iter != indexmap.end() ; iter++ )
	{
		INDEXITEM &item = iter->second;
		if ( item.count == 0 && item.obj != NULL && item.obj->oclass == oclass )
		{
			item.count++;
			return item.obj;
		}
	}
	return NULL;
}

void GldLoader::free_index(void)
{
	indexmap.clear();
}

GldLoader::UNRESOLVED *GldLoader::add_unresolved(OBJECT *by, PROPERTYTYPE ptype, void *ref, CLASS *oclass, char *id, char *file, unsigned int line, int flags)
{
	UNRESOLVED *item = (UNRESOLVED*)malloc(sizeof(UNRESOLVED));
	if ( item == NULL ) 
	{ 
		errno = ENOMEM; 
		return NULL; 
	}
	item->by = by;
	item->ptype = ptype;
	item->ref = ref;
	item->oclass = oclass;
	item->id = strdup(id);
	if ( first_unresolved != NULL && strcmp(first_unresolved->file,file) == 0 )
	{
		item->file = first_unresolved->file; // means keep using the same file
		first_unresolved->file = NULL;
	}
	else
	{
		item->file = (char*)malloc(strlen(file)+1);
		item->file = strdup(file);
	}
	item->line = line;
	item->next = first_unresolved;
	item->flags = flags;
	first_unresolved = item;
	return item;
}

int GldLoader::resolve_object(UNRESOLVED *item, const char *filename)
{
	OBJECT *obj;
	char classname[65];
	char propname[65];
	char target[256];
	OBJECTNUM id = 0;
	char op[2];
	char star;

	if ( 0 == strcmp(item->id, "root") )
	{
		obj = NULL;
	}
	else if ( sscanf(item->id,"childless:%[^=]=%s",propname,target) == 2 )
	{
		for ( obj = object_get_first() ; obj != NULL ; obj = object_get_next(obj) )
		{
			char value[1024];
			if ( object_get_child_count(obj)==0 && !object_get_value_by_name(obj,propname,value,sizeof(value)) && strcmp(value,target)==0 )
			{
				object_set_parent(*(OBJECT**)(item->ref),obj);
				break;
			}
		}
		if ( obj == NULL )
		{
			syntax_error(filename,item->line,"no childless objects found in %s=%s (parent unresolved)", propname, target);
			return FAILED;
		}
	}
	else if ( sscanf(item->id,"%64[^.].%64[^:]:",classname,propname) == 2 )
	{
		const char *value = strchr(item->id,':');
		FINDLIST *match;
		if ( value++ == NULL )
		{
			syntax_error(filename,item->line,"%s reference to %s is missing match value",
				format_object(item->by).c_str(), item->id);
			return FAILED;
		}
		match = find_objects(FL_NEW,FT_CLASS,SAME,classname,AND,FT_PROPERTY,propname,SAME,value,FT_END);
		if ( match == NULL || match->hit_count == 0 )
		{
			syntax_error(filename,item->line,"%s reference to %s does not match any existing objects",
				format_object(item->by).c_str(), item->id);
			return FAILED;
		}
		else if ( match->hit_count > 1 )
		{
			syntax_error(filename,item->line,"%s reference to %s matches more than one object",
				format_object(item->by).c_str(), item->id);
			return FAILED;
		}
		obj = find_first(match);
	}
	else if ( sscanf(item->id,"%[^:]:id%[+-]%d",classname,op,&id) == 3 )
	{
		CLASS *oclass = class_get_class_from_classname(classname);
		obj = object_find_by_id(item->by->id + (op[0]=='+'?+1:-1)*id);
		if ( oclass == NULL || obj == NULL )
		{
			obj = object_find_name(item->id);
			if ( obj == NULL )
			{
				syntax_error(filename,item->line,"cannot resolve implicit reference from %s to %s",
					format_object(item->by).c_str(), item->id);
				return FAILED;
			}
		}
	}
	else if ( sscanf(item->id,global_object_scan,classname,&id) == 2 )
	{
		obj = load_get_index(id);
		if ( obj == NULL )
		{
			obj = object_find_name(item->id);
		}
		if ( obj == NULL )
		{
			syntax_error(filename,item->line,"cannot resolve explicit reference from %s to %s",
				format_object(item->by).c_str(), item->id);
			return FAILED;
		}
		if ( strcmp(obj->oclass->name,classname) !=0 && strcmp("id", classname) != 0 )
		{
			syntax_error(filename,item->line,"class of reference from %s to %s mismatched",
				format_object(item->by).c_str(), item->id);
			return FAILED;
		}
	}
	else if ( sscanf(item->id,"%[^:]:%c",classname,&star) == 2 && star == '*' )
	{
		CLASS *oclass = class_get_class_from_classname(classname);
		obj = get_next_unlinked(oclass);
		if ( obj == NULL )
		{
			syntax_error(filename,item->line,"cannot resolve last reference from %s to %s",
				format_object(item->by).c_str(), item->id);
			return FAILED;
		}
	}
	else if ( (obj=object_find_name(item->id)) != NULL )
	{
		/* found it already*/
	}
	else
	{
		syntax_error(filename,item->line,"'%s' not found", item->id);
		return FAILED;
	}
	*(OBJECT**)(item->ref) = obj;
	if ( (item->flags&UR_RANKS) == UR_RANKS )
	{
		object_set_rank(obj,item->by->rank);
	}
	return SUCCESS;
}

int GldLoader::resolve_double(UNRESOLVED *item, const char *context)
{
	char oname[65];
	char pname[65];
	const char *filename = (item->file ? item->file : context);

	if (sscanf(item->id,"%64[^.].%64s",oname,pname)==2)
	{
		OBJECT *obj = NULL;
		PROPERTY *prop = NULL;
		double **ref = NULL;
		TRANSFORM *xform = NULL;

		/* get and check the object */
		obj = object_find_name(oname);
		if (obj==NULL)
		{
			syntax_error(filename,item->line,"object '%s' not found", oname);
			return FAILED;
		}

		/* get and check the property */
		prop = object_get_property(obj,pname,NULL);
		if (prop==NULL)
		{
			syntax_error(filename,item->line,"property '%s' not found", pname);
			return FAILED;
		}

		/* get transform reference */
		if ((item->flags&UR_TRANSFORM)==UR_TRANSFORM)
		{
			/* find transform that uses this target */
			while ((xform=transform_getnext(xform))!=NULL)
			{
				/* the reference is to the schedule's source */
				if (xform==item->ref)
				{
					ref = &(xform->source);
					break;
				}
			}
		}

		/* get the direct reference */
		else
			ref = (double**)(item->ref);
		
		/* extract the reference to the object property */
		switch (prop->ptype) {
		case PT_double:
			*ref = object_get_double(obj,prop);
			if (xform) xform->source_type = XS_DOUBLE;
			break;
		case PT_complex:
			*ref = &(((complex*)object_get_addr(obj,prop->name))->Re());
			if (xform) xform->source_type = XS_COMPLEX;
			break;
		case PT_loadshape:
			*ref = &(((loadshape*)object_get_addr(obj,prop->name))->load);
			if (xform) xform->source_type = XS_LOADSHAPE;
			break;
		case PT_enduse:
			*ref = &(((enduse*)object_get_addr(obj,prop->name))->total.Re());
			if (xform) xform->source_type = XS_ENDUSE;
			break;
		default:
			syntax_error(filename,item->line,"reference '%s' type is not supported", item->id);
			return FAILED;
		}

		IN_MYCONTEXT output_debug("reference '%s' resolved ok", item->id);

		return SUCCESS;
	}
	return FAILED;
}

STATUS GldLoader::resolve_list(UNRESOLVED *item)
{
	UNRESOLVED *next;
	const char *filename = NULL;
	while (item!=NULL)
	{	
		// context file name changes
		if (item->file!=NULL)
		{
			// free last context file name
			if (filename!=NULL){
				free((void*)filename); // last one - not used again
				filename = NULL;
			}

			// get next context file name
			filename = item->file;
		}

		// handle different reference types
		switch (item->ptype) {
		case PT_object:
			if (resolve_object(item, filename)==FAILED)
				return FAILED;
			break;
		case PT_double:
		case PT_complex:
		case PT_loadshape:
		case PT_enduse:
			if (resolve_double(item, filename)==FAILED)
				return FAILED;
			break;
		default:
			syntax_error(filename,item->line,"unresolved reference to property '%s' uses unsupported type (ptype=%d)", item->id, item->ptype);
			break;
		}
		next = item->next;
		free(item);
		item=next;
	}
	if ( filename!=NULL )
		free((void*)filename);
	return SUCCESS;
}

STATUS GldLoader::load_resolve_all(void)
{
	STATUS result = resolve_list(first_unresolved);
	first_unresolved = NULL;
	return result;
}

void GldLoader::start_parse(int &mm, int &m, int &n, int &l, int linenum)
{
	mm = m = n = l = 0;
	l = linenum;
}
#define START int _mm, _m, _n, _l; start_parse(_mm,_m,_n,_l,linenum);
#define ACCEPT { _n+=_m; _p+=_m; _m=0; }
#define HERE (_p+_m)
#define OR {_m=0;}
#define REJECT { linenum=_l; return 0; }
#define WHITE (TERM(white(HERE)))
#define LITERAL(X) (_mm=literal(HERE,(X)),_m+=_mm,_mm>0)
#define PEEK(C) (_p[_m]==(C))
#define TERM(X) (_mm=(X),_m+=_mm,_mm>0)
#define COPY(X) {size--; (X)[_n++]=*_p++;}
#define DONE return _n;
#define BEGIN_REPEAT {const char *__p=_p; int __mm=_mm, __m=_m, __n=_n, __l=_l; int __ln=linenum;
#define REPEAT _p=__p;_m=__m; _mm=__mm; _n=__n; _l=__l; linenum=__ln;
#define END_REPEAT }

void GldLoader::syntax_error_here(const char *p)
{
	char context[16], *nl;
	strncpy(context,p,15);
	nl = strchr(context,'\n');
	if (nl!=NULL) *nl='\0'; else context[15]='\0';
	if (strlen(context)>0)
		syntax_error(filename,linenum,"syntax error at '%s...'", context);
	else
		syntax_error(filename,linenum,"syntax error");
}

int GldLoader::white(PARSER)
{
	int len = 0;
	for(len = 0; *_p != '\0' && isspace((unsigned char)(*_p)); ++_p){
		if (*_p == '\n')
			++linenum;
		++len;
	}
	return len;
}

int GldLoader::pattern(PARSER, const char *pattern, char *result, int size)
{
	char format[64];
	START;
	sprintf(format,"%%%s",pattern);
	if (sscanf(_p,format,result)==1)
		_n = (int)strlen(result);
	DONE;
}

int GldLoader::literal(PARSER, const char *text)
{
	if (strncmp(_p,text,strlen(text))==0)
		return (int)strlen(text);
	return 0;
}

int GldLoader::dashed_name(PARSER, char *result, int size)
{	/* basic name */
	START;
	/* names cannot start with a digit */
	if (isdigit(*_p)) return 0;
	while ( (size>1 && isalpha(*_p)) || isdigit(*_p) || *_p=='_' || *_p=='-') COPY(result);
	result[_n]='\0';
	DONE;
}

int GldLoader::name(PARSER, char *result, int size)
{	/* basic name */
	START;
	/* names cannot start with a digit */
	if (isdigit(*_p)) return 0;
	while ( (size>1 && isalpha(*_p)) || isdigit(*_p) || *_p=='_') COPY(result);
	result[_n]='\0';
	DONE;
}
int GldLoader::namelist(PARSER, char *result, int size)
{	/* basic list of names */
	START;
	/* names cannot start with a digit */
	if (isdigit(*_p)) return 0;
	while ( (size>1 && isalpha(*_p)) || isdigit(*_p) || *_p==',' || *_p=='@' || *_p==' ' || *_p=='_') COPY(result);
	result[_n]='\0';
	DONE;
}
int GldLoader::variable_list(PARSER, char *result, int size)
{	/* basic list of variable names */
	START;
	/* names cannot start with a digit */
	if (isdigit(*_p)) return 0;
	while ( (size>1 && isalpha(*_p)) || isdigit(*_p) || *_p==',' || *_p==' ' || *_p=='.' || *_p=='_') COPY(result);
	result[_n]='\0';
	DONE;
}

int GldLoader::property_list(PARSER, char *result, int size)
{	/* basic list of variable names */
	START;
	/* names cannot start with a digit */
	if (isdigit(*_p)) return 0;
	while ( (size>1 && isalpha(*_p)) || isdigit(*_p) || *_p==',' || *_p==' ' || *_p=='.' || *_p=='_' || *_p==':') COPY(result);
	result[_n]='\0';
	DONE;
}

int GldLoader::unitspec(PARSER, UNIT **unit)
{
	char result[1024];
	size_t size = sizeof(result);
	START;
	while ( (size>1 && isalpha(*_p)) || isdigit(*_p) || *_p=='$' || *_p=='%' || *_p=='*' || *_p=='/' || *_p=='^') COPY(result);
	result[_n]='\0';
	try {
		if ((*unit=unit_find(result))==NULL){
			linenum=_l;
			_n = 0;
		} else {
			_n = (int)strlen(result);
		}
	}
	catch (const char *msg) 
	{
		linenum=_l;
		_n = 0;
	}
	DONE;
}

int GldLoader::unitsuffix(PARSER, UNIT **unit)
{
	START;
	if (LITERAL("["))
	{
		if (!TERM(unitspec(HERE,unit)))
		{
			syntax_error(filename,linenum,"missing valid unit after [");
			REJECT;
		}
		if (!LITERAL("]"))
		{
			syntax_error(filename,linenum,"missing ] after unit '%s'",(*unit)->name);
		}
		ACCEPT;
		DONE;
	}
	REJECT;
	DONE;
}

int GldLoader::nameunit(PARSER,char *result,int size,UNIT **unit)
{
	START;
	if (TERM(name(HERE,result,size)) && TERM(unitsuffix(HERE,unit))) ACCEPT; DONE;
	REJECT;
}

int GldLoader::dotted_name(PARSER, char *result, int size)
{	/* basic name */
	START;
	while ( (size>1 && isalpha(*_p)) || isdigit(*_p) || *_p=='_' || *_p=='.') COPY(result);
	result[_n]='\0';
	DONE;
}

int GldLoader::hostname(PARSER, char *result, int size)
{	/* full path name */
	START;
	while ( (size>1 && isalpha(*_p)) || isdigit(*_p) || *_p=='_' || *_p=='.' || *_p=='-' || *_p==':' ) COPY(result);
	result[_n]='\0';
	DONE;
}

int GldLoader::delim_value(PARSER, char *result, int size, const char *delims)
{
	/* everything to any of delims */
	int quote=0;
	const char *start=_p;
	START;
	if (*_p=='"')
	{
		quote=1;
		_p++;
		size--;
	}
	while (size>1 && *_p!='\0' && ((quote&&*_p!='"') || strchr(delims,*_p)==NULL) && *_p!='\n') 
	{
		if ( _p[0]=='\\' && _p[1]!='\0' ) _p++; 
		COPY(result);
	}
	result[_n]='\0';
	return (int)(_p - start);
}

int GldLoader::structured_value(PARSER, char *result, int size)
{
	int depth=0;
	const char *start=_p;
	START;
	if (*_p!='{') return 0;
	while (size>1 && *_p!='\0' && !(*_p=='}'&&depth==1) ) 
	{
		if ( _p[0]=='\\' && _p[1]!='\0' ) _p++; 
		else if ( *_p=='{' ) depth++; 
		else if ( *_p=='}' ) depth--;
		COPY(result);
	}
	COPY(result);
	result[_n]='\0';
	return (int)(_p - start);
}

int GldLoader::multiline_value(PARSER,char *result,int size)
{
	const char *start = _p;
	const char *end = strstr(_p,"\"\"\"");
	if ( end == NULL )
	{
		output_error_raw("%s(%d): unterminated multi-line value ('\"\"\"' not found)",filename,linenum);
		return 0;
	}

	std::string value("");
	for ( ; _p < end ; _p++)
	{
		const char *esc = strchr(_p,'\\');
		if ( esc == NULL )
		{
			value += std::string(_p,end-_p);
			break;
		}
		if ( esc > _p )
		{
			std::string fragment(_p,esc-_p);
			value = value + fragment;
		}
		switch ( esc[1] ) {
		case 'n':
			value += std::string("\n");
			break;
		case 't':
			value += std::string("\t");
			break;
		case 'b':
			value += std::string("\b");
			break;
		case 'f':
			value += std::string("\f");
			break;
		case 'r':
			value += std::string("\r");
			break;
		// TODO: need \uXXXX
		default:
			break;
		}
		_p = esc+1;
	}
	int len = value.length();
	if ( len < size )
	{
		strcpy(result,value.c_str());
		return (int)(end-start);
	}
	else
	{
		syntax_error(filename,linenum,"multi-line value too long for loader buffer (len %d > size %d)",len,size);
		return 0;
	}
}

int GldLoader::value(PARSER, char *result, int size)
{
	/* everything to a semicolon */
	char delim=';';
	const char *start=_p;
	int quote=0;
	START;
	if ( strncmp(_p,"\"\"\"",3) == 0 )
	{
		int len = multiline_value(_p+3,result,size);
		return len > 0 ? (len+6) : 0;
	}
	else if ( *_p == '{' ) 
	{
		return structured_value(_p,result,size);
	}
	while ( size > 1 && *_p != '\0' && !(*_p==delim && quote == 0) && *_p != '\n' ) 
	{
		if ( _p[0]=='\\' && _p[1]!='\0' )
		{
			_p++; COPY(result);
		}
		else if (*_p=='"')
		{
			_p++;
			size--;
			quote = (1+quote) % 2;
		}
		else
		{
			COPY(result);
		}
	}
	result[_n]='\0';
	if ( quote&1 )
	{
		output_warning("%s(%d): missing closing double quote", filename, linenum);
	}
	return (int)(_p - start);
}

int GldLoader::integer(PARSER, int64 *value)
{
	char result[256];
	int size=sizeof(result);
	START;
	while (size>1 && isdigit(*_p)) COPY(result);
	result[_n]='\0';
	*value=atoi64(result);
	return _n;
}

int GldLoader::unsigned_integer(PARSER, unsigned int64 *value)
{
	char result[256];
	int size=sizeof(result);
	START;
	while (size>1 && isdigit(*_p)) COPY(result);
	result[_n]='\0';
	*value=(unsigned int64)atoi64(result);
	return _n;
}

int GldLoader::integer32(PARSER, int32 *value)
{
	char result[256];
	int size=sizeof(result);
	START;
	while (size>1 && isdigit(*_p)) COPY(result);
	result[_n]='\0';
	*value=atoi(result);
	return _n;
}

int GldLoader::integer16(PARSER, int16 *value)
{
	char result[256];
	int size=sizeof(result);
	START;
	while (size>1 && isdigit(*_p)) COPY(result);
	result[_n]='\0';
	*value=atoi(result);
	return _n;
}

int GldLoader::real_value(PARSER, double *value)
{
	char result[256];
	int ndigits=0;
	int size=sizeof(result);
	START;
	if (*_p=='+' || *_p=='-') COPY(result);
	while (size>1 && isdigit(*_p)) {COPY(result);++ndigits;}
	if (*_p=='.') COPY(result);
	while (size>1 && isdigit(*_p)) {COPY(result);ndigits++;}
	if (ndigits>0 && (*_p=='E' || *_p=='e')) 
	{
		COPY(result);
		if (*_p=='+' || *_p=='-') COPY(result);
		while (size>1 && isdigit(*_p)) COPY(result);
	}
	result[_n]='\0';
	*value=atof(result);
	return _n;
}

int GldLoader::functional(PARSER, double *pValue)
{
	char fname[32];
	START;
	if WHITE ACCEPT;
	if (LITERAL("random.") && TERM(name(HERE,fname,sizeof(fname))))
	{
		RANDOMTYPE rtype = random_type(fname);
		int nargs = random_nargs(fname);
		double a;
		if (rtype==RT_INVALID || nargs==0 || (WHITE,!LITERAL("(")))
		{
			syntax_error(filename,linenum,"%s is not a valid random distribution",fname);
			REJECT;
		}
		if (nargs==-1)
		{
			if (WHITE,TERM(real_value(HERE,&a)))
			{
				double b[1024];
				int maxb = sizeof(b)/sizeof(b[0]);
				int n;
				b[0] = a;
				for (n=1; n<maxb && (WHITE,LITERAL(",")); n++)
				{
					if (WHITE,TERM(real_value(HERE,&b[n])))
						continue;
					else
					{
						// variable arg list
						syntax_error(filename,linenum,"expected a %s distribution term after ,", fname);
						REJECT;
					}
				}
				if (WHITE,LITERAL(")"))
				{
					*pValue = random_value(rtype,n,b);
					ACCEPT;
				}
				else
				{
					syntax_error(filename,linenum,"missing ) after %s distribution terms", fname);
					REJECT;
				}
			}
			else
			{
				syntax_error(filename,linenum,"expected first term of %s distribution", fname);
				REJECT;
			}
		}
		else 
		{
			if (WHITE,TERM(real_value(HERE,&a)))
			{
				// fixed arg list
				double b,c;
				if (nargs==1)
				{
					if (WHITE,LITERAL(")"))
					{
						*pValue = random_value(rtype,a);
						ACCEPT;
					}
					else
					{
						syntax_error(filename,linenum,"expected ) after %s distribution term", fname);
						REJECT;
					}
				}
				else if (nargs==2)
				{
					if ( (WHITE,LITERAL(",")) && (WHITE,TERM(real_value(HERE,&b))) && (WHITE,LITERAL(")")))
					{
						*pValue = random_value(rtype,a,b);
						ACCEPT;
					}
					else
					{
						syntax_error(filename,linenum,"missing second %s distribution term and/or )", fname);
						REJECT;
					}
				}
				else if (nargs==3)
				{
					if ( (WHITE,LITERAL(",")) && (WHITE,TERM(real_value(HERE,&b))) && (WHITE,LITERAL(",")) && (WHITE,TERM(real_value(HERE,&c))) && (WHITE,LITERAL(")")))
					{
						*pValue = random_value(rtype,a,b,c);
						ACCEPT;
					}
					else
					{
						syntax_error(filename,linenum,"missing terms and/or ) in %s distribution ", fname);
						REJECT;
					}
				}
				else
				{
					syntax_error(filename,linenum,"%d terms is not supported", nargs);
					REJECT;
				}
			}
			else
			{
				syntax_error(filename,linenum,"expected first term of %s distribution", fname);
				REJECT;
			}
		}
	} else if TERM(real_value(HERE,pValue)){
		ACCEPT;
	} else
	{
		/* possibly valid through expression() -MH */
		//output_message("%s(%d): expected property or functional value", filename,linenum);
		REJECT;
	}
	DONE;
}

struct s_rpn 
{
	int op;
	double val; // if op = 0, check val
};

static double pos(double a)
{
	return a > 0.0 ? a : 0.0;
}

static double neg(double a)
{
	return a < 0.0 ? -a : 0.0;
}

static double nonzero(double a)
{
	return a != 0.0;
}

static double sign(double a)
{
	return a < 0.0 ? -1.0 : ( a > 0 ? +1.0 : 0.0);
}

struct s_rpn_func 
{
	const char *name;
	int args; /* use a mode instead? else assume only doubles */
	int index;
	double (*fptr)(double);
	/* fptr? for now, just to recognize */
} rpn_map[] = 
{
	{"sin", 1, -1, sin},
	{"cos", 1, -2, cos},
	{"tan", 1, -3, tan},
	{"abs", 1, -4, fabs},
	{"sqrt", 1, -5, sqrt},
	{"acos", 1, -6, acos},
	{"asin", 1, -7, asin},
	{"atan", 1, -8, atan},
//	{"atan2", 2},	/* only one with two inputs? */
	{"log", 1, -10, log},
	{"log10", 1, -11, log10},
	{"floor", 1, -12, floor},
	{"ceil", 1, -13, ceil},
	{"pos", 1, -14, pos}, // clamp positive
	{"neg", 1, -15, neg}, // clamp negative
	{"nonzero", 1, -16, nonzero}, // returns 1 if nonzero
	{"sign",1,-17,sign},
	{"exp",1,-18,exp},
};

int GldLoader::rpnfunc(PARSER, int *val)
{
	int i = 0, count = 0;
	START;
	count = (sizeof(rpn_map)/sizeof(rpn_map[0]));
	for(i = 0; i < count; ++i){
		if(strncmp(rpn_map[i].name, HERE, strlen(rpn_map[i].name)) == 0){
			*val = rpn_map[i].index;
			return (int)strlen(rpn_map[i].name);
		}
	}
	return 0;
}

#define OP_END 0
#define OP_OPEN 1
#define OP_CLOSE 2
#define OP_POW 3
#define OP_MULT 4
#define OP_MOD 5
#define OP_DIV 6
#define OP_ADD 7
#define OP_SUB 8
#define OP_SIN -1
#define OP_COS -2
#define OP_TAN -3
#define OP_ABS -4

static int op_prec[] = {0, 0, 0, 3, 2, 2, 2, 1, 1};

#define PASS_OP(T) \
	while(op_prec[(T)] <= op_prec[op_stk[op_i]]){	\
		rpn_stk[rpn_i].op = op_stk[op_i];				\
		rpn_stk[rpn_i].val = 0;							\
		++rpn_i;										\
		--op_i;											\
	}													\
	op_stk[++op_i] = (T);							\
	++rpn_sz;							
	
int GldLoader::expression(PARSER, double *pValue, UNIT **unit, OBJECT *obj)
{
	double val_q[128], tVal;
	char tname[128]; /* type name for this.prop */
	char oname[128], pname[128];
	struct s_rpn rpn_stk[256];
	int op_stk[128], val_i = 0, op_i = 1, rpn_i = 0, depth = 0, rfname = 0, rpn_sz = 0;
	int i = 0;
	
	START;
	/* RPN-ify */
	if LITERAL("("){
		ACCEPT;
		if WHITE ACCEPT;
		depth = 1;
		op_stk[0] = OP_OPEN;
		op_i = 0;
	} else {
		REJECT; /* all expressions must be contained within a () block */
	}
	while(depth > 0){ /* grab tokens*/
		if LITERAL(";"){ /* says we're done */
			ACCEPT;
			break;
		} else if LITERAL("("){ /* parantheses */
			ACCEPT;
			op_stk[++op_i] = OP_OPEN;
			//++op_i;
			++depth;
			if WHITE ACCEPT;
		} else if LITERAL(")"){
			ACCEPT;
			if WHITE ACCEPT;
			--depth;
			/* consume operations until OP_OPEN found */
			while((op_i >= 0) && (op_stk[op_i] != OP_OPEN)){
				rpn_stk[rpn_i].op = op_stk[op_i--];
				rpn_stk[rpn_i].val = 0.0;
				++rpn_i;
			}
			/* consume OP_OPEN too */
			op_i--;
			/* rpnfunc lookahead */
			if(op_stk[op_i] < 0){ /* push rpnfunc */
				rpn_stk[rpn_i].op = op_stk[op_i--];
				rpn_stk[rpn_i].val = 0.0;
				++rpn_i;
			}
			/* op_stk[op_i] == OP_CLOSE */
		} else if LITERAL("^"){ /* operators */
			ACCEPT;
			if WHITE ACCEPT;
			op_stk[++op_i] = OP_POW; /* nothing but () and functions hold higher precedence */
			++rpn_sz;
		} else if LITERAL("*"){ /* prec = 4 */
			ACCEPT;
			if WHITE ACCEPT;
			PASS_OP(OP_MULT);
		} else if LITERAL("/"){
			ACCEPT;
			if WHITE ACCEPT;
			PASS_OP(OP_DIV);
		} else if LITERAL("%"){
			ACCEPT;
			if WHITE ACCEPT;
			PASS_OP(OP_MOD);
		} else if LITERAL("+"){ /* prec = 6 */
			ACCEPT;
			if WHITE ACCEPT;
			PASS_OP(OP_ADD);
		} else if LITERAL("-"){
			ACCEPT;
			if WHITE ACCEPT;
			PASS_OP(OP_SUB);
		} else if(TERM(rpnfunc(HERE, &rfname))){
			ACCEPT;
			if WHITE ACCEPT;
			op_stk[++op_i] = rfname;
			if LITERAL("("){
				ACCEPT;
				if WHITE ACCEPT;
				op_stk[++op_i] = OP_OPEN;
				++depth;
				++rpn_sz;
			} else {
				REJECT;
			}
		} else if ( TERM(name(HERE,oname,sizeof(oname))) && LITERAL(".") && TERM(name(HERE,tname,sizeof(tname))))
		{
			OBJECT *nobj = object_find_name(oname);
			if ( nobj == NULL )
			{
				syntax_error(filename,linenum,"object not found (object must already exist): %s.%s", oname, tname);
				REJECT;
			}
			double *valptr = object_get_double_by_name(nobj, tname);
			if ( strcmp(tname,"latitude")==0 )
			{
				valptr = &(obj->latitude);
			}
			else if ( strcmp(tname,"longitude")==0 )
			{
				valptr = &(obj->longitude);
			}
			else if (valptr == NULL)
			{
				syntax_error(filename,linenum,"invalid property: %s.%s", oname, tname);
				REJECT;
			}
			ACCEPT;
			if WHITE ACCEPT;
			rpn_stk[rpn_i].op = 0;
			rpn_stk[rpn_i].val = *valptr;
			++rpn_sz;
			++rpn_i;
		} else if ((LITERAL("$") || LITERAL("this.")) && TERM(name(HERE,tname,sizeof(tname)))){
			double *valptr = object_get_double_by_name(obj, tname);
			if(valptr == NULL){
				syntax_error(filename,linenum,"invalid property: %s.%s", obj->oclass->name, tname);
				REJECT;
			}
			ACCEPT;
			if WHITE ACCEPT;
			rpn_stk[rpn_i].op = 0;
			rpn_stk[rpn_i].val = *valptr;
			++rpn_sz;
			++rpn_i;
		} else if (TERM(functional(HERE, &tVal))){ /* captures reals too */
			ACCEPT;
			if WHITE ACCEPT;
			rpn_stk[rpn_i].op = 0;

			rpn_stk[rpn_i].val = tVal;
			++rpn_i;
			++rpn_sz;
		} else if(TERM(name(HERE,oname,sizeof(oname))) && LITERAL(".") && TERM(name(HERE,pname,sizeof(pname)))){
			/* obj.prop*/
			OBJECT *otarg = NULL;
			ACCEPT;
			if WHITE ACCEPT;
			if(0 == strcmp(oname, "parent")){
				otarg = obj->parent;
			} else {
				otarg = object_find_name(oname);
			}
			if(otarg == NULL){ // delayed checking
				// disabled for now
				syntax_error(filename,linenum,"unknown reference: %s.%s", oname, pname);
				output_error("may be an order issue, delayed reference checking is a todo");
				REJECT;
			} else {
				double *valptr = object_get_double_by_name(otarg, pname);
				if(valptr == NULL){
					syntax_error(filename,linenum,"invalid property: %s.%s", oname, pname);
					REJECT;
				}
				rpn_stk[rpn_i].op = 0;
				rpn_stk[rpn_i].val = *valptr;
				++rpn_sz;
				++rpn_i;
			}
		} else { /* oops */
			syntax_error(filename,linenum,"unrecognized token within: %s9", HERE-2);
			REJECT;
			/* It looked like an expression.  Give fair warning. */
		}
	}

	/* depth == 0 ~ pop the op stack to the rpn queue */
	while(op_i >= 0){
		if(op_stk[op_i] != OP_OPEN){
			rpn_stk[rpn_i].op = op_stk[op_i];
			rpn_stk[rpn_i].val = 0.0;
			++rpn_i;
		}
		--op_i;
	}
	/* if no semicolon, there's a bigger error, so we don't check that here */
	
	/* postfix algorithm */
	/*	- while there are input tokens left,
	 *		- read the next input token
	 *		- if the token is a value
	 *			- push the token onto a stack
	 *		- if the token is an operator
	 *			- it is known a priori that the operator takes N arguments
	 *			- if there are fewer than N values on the stack, error.
	 *			- else pop the top n values from the stack
	 *			- evaluate the operator with with the values as arguments
	 *			- push the returned value back onto the stack
	 *	- iff one value remains on the stack, return that value
	 *	- if more values exist on the stack, error
	 */

	rpn_i = 0;

	for(i = 0; i < rpn_sz; ++i){
		if(rpn_stk[i].op == 0){ /* push value */
			val_q[val_i++] = rpn_stk[i].val;
		} else if(rpn_stk[i].op > 0){ /* binary operator */
			double popval = val_q[--val_i];
			if(val_i < 0){
				syntax_error(filename,linenum,"insufficient arguments in equation", rpn_stk[i].op);
				REJECT;
			}
			switch(rpn_stk[i].op){
				case OP_POW:
					val_q[val_i-1] = pow(val_q[val_i-1], popval);
					break;
				case OP_MULT:
					val_q[val_i-1] *= popval;
					break;
				case OP_MOD:
					val_q[val_i-1] = fmod(val_q[val_i-1], popval);
					break;
				case OP_DIV:
					val_q[val_i-1] /= popval;
					break;
				case OP_ADD:
					val_q[val_i-1] += popval;
					break;
				case OP_SUB:
					val_q[val_i-1] -= popval;
					break;
				default:
					syntax_error(filename,linenum,"unrecognized operator index %i (bug!)", rpn_stk[i].op);
					REJECT;
			}
		} else if(rpn_stk[i].op < 0){ /* rpn_func */
			int j;
			int count = (sizeof(rpn_map)/sizeof(rpn_map[0]));
			for(j = 0; j < count; ++j){
				if(rpn_map[j].index == rpn_stk[i].op){
					double popval = val_q[--val_i];
					if(val_i < 0){
						syntax_error(filename,linenum,"insufficient arguments in equation", rpn_stk[i].op);
						REJECT;
					}
					val_q[val_i++] = (*rpn_map[j].fptr)(popval);
					break;
				}
			}
			if(j == count){ /* missed */
				syntax_error(filename,linenum,"unrecognized function index %i (bug!)", rpn_stk[i].op);
				REJECT;
			}

		}
	}
	if((val_i > 1)){
		syntax_error(filename,linenum,"too many values in equation!");
		REJECT;
	}
	*pValue = val_q[0];
	DONE;
}

int GldLoader::functional_unit(PARSER,double *pValue,UNIT **unit)
{
	START;
	if TERM(functional(HERE,pValue))
	{
		*unit = NULL;
		if WHITE ACCEPT;
		if TERM(unitspec(HERE,unit)) ACCEPT;
		ACCEPT;
		DONE;
	}
	REJECT;
}

int GldLoader::complex_value(PARSER, complex *pValue)
{
	double r, i, m, a;
	START;
	if ((WHITE,TERM(real_value(HERE,&r))) && (WHITE,TERM(real_value(HERE,&i))) && LITERAL("i"))
	{
		pValue->Re() = r;
		pValue->Im() = i;
		pValue->Notation() = I;
		ACCEPT;
		DONE;
	}
	OR
	if ((WHITE,TERM(real_value(HERE,&r))) && (WHITE,TERM(real_value(HERE,&i))) && LITERAL("j"))
	{
		pValue->Re() = r;
		pValue->Im() = i;
		pValue->Notation() = J;
		ACCEPT;
		DONE;
	}
	OR
	if ((WHITE,TERM(real_value(HERE,&m))) && (WHITE,TERM(real_value(HERE,&a))) && LITERAL("d"))
	{
		pValue->Re() = m*cos(a*PI/180);
		pValue->Im() = m*sin(a*PI/180);
		pValue->Notation() = A;
		ACCEPT;
		DONE;
	}
	OR
	if ((WHITE,TERM(real_value(HERE,&m))) && (WHITE,TERM(real_value(HERE,&a))) && LITERAL("r"))
	{
		pValue->Re() = m*cos(a);
		pValue->Im() = m*sin(a);
		pValue->Notation() = R;
		ACCEPT;
		DONE;
	} 
	OR
	if ((WHITE,TERM(real_value(HERE,&m))))
	{
		pValue->Re() = m;
		pValue->Im() = 0.0;
		pValue->Notation() = I;
		ACCEPT;
		DONE;
	}

	REJECT;
}

int GldLoader::complex_unit(PARSER,complex *pValue,UNIT **unit)
{
	START;
	if TERM(complex_value(HERE,pValue))
	{
		*unit = NULL;
		if WHITE ACCEPT;
		if TERM(unitspec(HERE,unit)) ACCEPT;
		ACCEPT;
		DONE;
	}
	REJECT;
}

int GldLoader::time_value_seconds(PARSER, TIMESTAMP *t)
{
	START;
	if WHITE ACCEPT;
	if (TERM(integer(HERE,t)) && LITERAL("s")) { *t *= TS_SECOND; ACCEPT; DONE;}
	OR
	if (TERM(integer(HERE,t)) && LITERAL("S")) { *t *= TS_SECOND; ACCEPT; DONE;}
	REJECT;
}

int GldLoader::time_value_minutes(PARSER, TIMESTAMP *t)
{
	START;
	if WHITE ACCEPT;
	if (TERM(integer(HERE,t)) && LITERAL("m")) { *t *= 60*TS_SECOND; ACCEPT; DONE;}
	OR
	if (TERM(integer(HERE,t)) && LITERAL("M")) { *t *= 60*TS_SECOND; ACCEPT; DONE;}
	REJECT;
}

int GldLoader::time_value_hours(PARSER, TIMESTAMP *t)
{
	START;
	if WHITE ACCEPT;
	if (TERM(integer(HERE,t)) && LITERAL("h")) { *t *= 3600*TS_SECOND; ACCEPT; DONE;}
	OR
	if (TERM(integer(HERE,t)) && LITERAL("H")) { *t *= 3600*TS_SECOND; ACCEPT; DONE;}
	REJECT;
}

int GldLoader::time_value_days(PARSER, TIMESTAMP *t)
{
	START;
	if WHITE ACCEPT;
	if (TERM(integer(HERE,t)) && LITERAL("d")) { *t *= 86400*TS_SECOND; ACCEPT; DONE;}
	OR
	if (TERM(integer(HERE,t)) && LITERAL("D")) { *t *= 86400*TS_SECOND; ACCEPT; DONE;}
	REJECT;
}

int GldLoader::time_value_datetime(PARSER, TIMESTAMP *t)
{
	DATETIME dt;
	START;
	if WHITE ACCEPT;
	if ( LITERAL("'") || LITERAL("\"") ) ACCEPT;
	if (TERM(integer16(HERE,(short*)&dt.year)) && LITERAL("-")
		&& TERM(integer16(HERE,(short*)&dt.month)) && LITERAL("-")
		&& TERM(integer16(HERE,(short*)&dt.day)) && LITERAL(" ")
		&& TERM(integer16(HERE,(short*)&dt.hour)) && LITERAL(":")
		&& TERM(integer16(HERE,(short*)&dt.minute)) && LITERAL(":")
		&& TERM(integer16(HERE,(short*)&dt.second)) && ( LITERAL("'") || LITERAL("\"") ))
	{
		dt.nanosecond = 0;
		dt.weekday = -1;
		dt.is_dst = -1;
		strcpy(dt.tz,"");
		*t = mkdatetime(&dt);
		if (*t!=-1) 
		{
			ACCEPT;
		}
		else
			REJECT;
	}
	else
		REJECT;
	DONE;
}

int GldLoader::time_value_datetimezone(PARSER, TIMESTAMP *t)
{
	DATETIME dt;
	START;
	if WHITE ACCEPT;
	if (LITERAL("'")||LITERAL("\"")) ACCEPT;
	if (TERM(integer16(HERE,(short*)&dt.year)) && LITERAL("-")
		&& TERM(integer16(HERE,(short*)&dt.month)) && LITERAL("-")
		&& TERM(integer16(HERE,(short*)&dt.day)) && LITERAL(" ")
		&& TERM(integer16(HERE,(short*)&dt.hour)) && LITERAL(":")
		&& TERM(integer16(HERE,(short*)&dt.minute)) && LITERAL(":")
		&& TERM(integer16(HERE,(short*)&dt.second)) && LITERAL(" ")
		&& TERM(name(HERE,dt.tz,sizeof(dt.tz))) && (LITERAL("'")||LITERAL("\"")))
	{
		dt.nanosecond = 0;
		dt.weekday = -1;
		dt.is_dst = -1;
		*t = mkdatetime(&dt);
		if (*t!=-1) 
		{
			ACCEPT;
		}
		else
			REJECT;
	}
	else
		REJECT;
	DONE;
}

int GldLoader::time_value_isodatetime(PARSER, TIMESTAMP *t)
{
	START;
	if WHITE ACCEPT;
	char timevalue[1024];
	if (LITERAL("\"") && TERM(delim_value(HERE,timevalue,sizeof(timevalue),"\"")) && LITERAL("\"") )
	{
		*t = convert_to_timestamp(timevalue);
		if (*t!=-1) 
		{
			ACCEPT;
		}
		else
			REJECT;
	}
	else
		REJECT;
	DONE;
}

int GldLoader::time_value(PARSER, TIMESTAMP *t)
{
	START;
	if WHITE ACCEPT;
	if (TERM(time_value_seconds(HERE,t)) && (WHITE,LITERAL(";"))) {ACCEPT; DONE; }
	OR
	if (TERM(time_value_minutes(HERE,t)) && (WHITE,LITERAL(";"))) {ACCEPT; DONE; }
	OR
	if (TERM(time_value_hours(HERE,t)) && (WHITE,LITERAL(";"))) {ACCEPT; DONE; }
	OR
	if (TERM(time_value_days(HERE,t)) && (WHITE,LITERAL(";"))) {ACCEPT; DONE; }
	OR
	if (TERM(time_value_datetime(HERE,t)) && (WHITE,LITERAL(";"))) {ACCEPT; DONE; }
	OR
	if (TERM(time_value_datetimezone(HERE,t)) && (WHITE,LITERAL(";"))) {ACCEPT; DONE; }
	OR
	if (TERM(time_value_isodatetime(HERE,t)) && (WHITE,LITERAL(";"))) {ACCEPT; DONE; }
	OR
	if (TERM(integer(HERE,t)) && (WHITE,LITERAL(";"))) {ACCEPT; DONE; }
	else 
	{
		REJECT;
	}
	DONE;
}

double GldLoader::load_latitude(char *buffer)
{
	char oname[128], pname[128];
	double v = convert_to_latitude(buffer);
	if ( sscanf(buffer,"(%[^.].%[^)])",oname,pname)==2 && strcmp(pname,"latitude")==0 )
	{
		OBJECT *obj = object_find_name(oname);
		if ( obj==NULL )
			syntax_error(filename,linenum,"'%s' does not refer to an existing object",buffer);
		return obj->latitude;
	}
	else if ( isnan(v) && ( strcmp(buffer,"")!=0 || stricmp(buffer, "none")!=0 ) )
	{
		syntax_error(filename,linenum,"'%s' is not a valid latitude",buffer);
	}
	else
	{
		IN_MYCONTEXT output_debug("%s(%d): latitude is converted to %lf", filename, linenum, v);
	}
	return v;
}

double GldLoader::load_longitude(char *buffer)
{
	char oname[128], pname[128];
	double v = convert_to_longitude(buffer);
	if ( sscanf(buffer,"(%[^.].%[^)])",oname,pname)==2 && strcmp(pname,"longitude")==0 )
	{
		OBJECT *obj = object_find_name(oname);
		if ( obj==NULL )
			syntax_error(filename,linenum,"'%s' does not refer to an existing object",buffer);
		return obj->longitude;
	}
	else if ( isnan(v) && ( strcmp(buffer,"")!=0 || stricmp(buffer, "none")!=0 ) )
	{
		syntax_error(filename,linenum,"'%s' is not a valid longitude",buffer);
	}
	else
	{
		IN_MYCONTEXT output_debug("%s(%d): longitude is convert to %lf", filename, linenum, v);
	}
	return v;
}

int GldLoader::clock_properties(PARSER)
{
	TIMESTAMP tsval;
	char timezone[64];
	double realval;
	START;
	if WHITE ACCEPT;
	if (LITERAL("tick") && WHITE)
	{
		if (TERM(real_value(HERE,&realval)) && (WHITE,LITERAL(";")))
		{
			if (realval!=TS_RESOLUTION)
			{
				syntax_error(filename,linenum,"timestamp resolution %g does not match system resolution %g, this version does not support variable tick", realval, TS_RESOLUTION);
				REJECT;
			}
			ACCEPT;
			goto Next;
		}
		syntax_error(filename,linenum,"expected tick value");
		REJECT;
	}
	OR if (LITERAL("timestamp") && WHITE)
	{
		if (TERM(time_value(HERE,&tsval)))
		{
			//global_clock = tsval;
			global_starttime = tsval; // used to affect start time, before with 
			ACCEPT;
			goto Next;
		}
		syntax_error(filename,linenum,"expected time value");
		REJECT;
	}
	OR if (LITERAL("starttime") && WHITE)
	{
		if (TERM(time_value(HERE,&tsval)))
		{
			global_starttime = tsval;
			ACCEPT;
			goto Next;
		}
		syntax_error(filename,linenum,"expected time value");
		REJECT;
	}
	OR if (LITERAL("stoptime") && WHITE)
	{
		if (TERM(time_value(HERE,&tsval)))
		{
			global_stoptime = tsval;
			ACCEPT;
			goto Next;
		}
		syntax_error(filename,linenum,"expected time value");
		REJECT;
	}
	OR if (LITERAL("timezone") && WHITE)
	{
		if (TERM(value(HERE,timezone,sizeof(timezone))) && (WHITE,LITERAL(";")) && strlen(timezone)>0)
		{
			if (timestamp_set_tz(timezone)==NULL)
				output_warning("%s(%d): timezone %s is not defined",filename,linenum,timezone);
				/* TROUBLESHOOT
					The specified timezone is not defined in the timezone file <code>.../etc/tzinfo.txt</code>.  
					Try using an known timezone, or add the desired timezone to the timezome file and try again.
				 */
			ACCEPT;
			goto Next;
		}
		syntax_error(filename,linenum,"expected time zone specification");
		REJECT;
	}
	OR if (WHITE,LITERAL("}")) {/* don't accept yet */ DONE;}
	OR { syntax_error_here(HERE); REJECT; }
	/* may be repeated */
Next:
	if TERM(clock_properties(HERE)) ACCEPT;
	DONE;
}

int GldLoader::pathname(PARSER, char *path, int size)
{
	START;
	if TERM(pattern(HERE,"[-A-Za-z0-9/\\:_,. ]",path,size)) {ACCEPT;}
	else REJECT;
	DONE;
}

/** Expanded values support in-place expansion of special context sensitive variables.
	Expanded values are enclosed in backquotes. The variables are specified using the 
	{varname} syntax.  The following variables are supported:

	{file} embeds the current file (full path,name,extension)
	{filename} embeds the name of the file (no path, no extension)
	{fileext} embeds the extension of the file (no path, no name)
	{filepath} embeds the path of the file (no name, no extension)
	{line} embeds the current line number
	{namespace} embeds the name of the current namespace
	{class}	embeds the classname of the current object
	{id} embeds the id of the current object
	{var} embeds the current value of the current object's variable <var>

 **/
int GldLoader::expanded_value(const char *text, char *result, int size, const char *delims)
{
	int n=0;
	if (text[n] == '`')
	{
		n++;
		memset(result,0,size--); /* preserve the string terminator even when buffer is full */
		for ( ; text[n]!='`'; n++)
		{
			if (size==0)
			{
				syntax_error(filename,linenum,"string expansion buffer overrun");
				return 0;
			}
			if (text[n]=='{')
			{
				char varname[256];
				char value[1024];
				char path[1024], name[1024], ext[1024];
				filename_parts(filename,path,name,ext);

				if (sscanf(text+n+1,"%255[a-zA-Z0-9_:]",varname)==0)
				{
					syntax_error(filename,linenum,"expanded string variable syntax error");
					return 0;
				}
				n+=(int)strlen(varname)+1;
				if (text[n]!='}')
				{
					syntax_error(filename,linenum,"expanded string variable missing closing }");
					return 0;
				}

				/* expanded specials variables */
				if (strcmp(varname,"file")==0)
					strcpy(value,filename);
				else if (strcmp(varname,"filename")==0)
					strcpy(value,name);
				else if (strcmp(varname,"filepath")==0)
					strcpy(value,path); 
				else if (strcmp(varname,"fileext")==0)
					strcpy(value,ext);
				else if (strcmp(varname,"namespace")==0)
					object_namespace(value,sizeof(value));
				else if (strcmp(varname,"class")==0)
					strcpy(value,current_object?current_object->oclass->name:"");
				else if (strcmp(varname,PACKAGE)==0)
					strcpy(value,global_execdir);
				else if (strcmp(varname,"hostname")==0)
					strcpy(value,global_hostname); 
				else if (strcmp(varname,"hostaddr")==0)
					strcpy(value,global_hostaddr); 
				else if (strcmp(varname,"cpu")==0)
					sprintf(value,"%d",sched_get_cpuid(0)); 
				else if (strcmp(varname,"pid")==0)
					sprintf(value,"%d",sched_get_procid()); 
				else if (strcmp(varname,"port")==0)
					sprintf(value,"%d",global_server_portnum);
				else if (strcmp(varname,"mastername")==0)
					strcpy(value,"localhost"); /* @todo copy actual master name */
				else if (strcmp(varname,"masteraddr")==0)
					strcpy(value,"127.0.0.1"); /* @todo copy actual master addr */
				else if (strcmp(varname,"masterport")==0)
					strcpy(value,"6267"); /* @todo copy actual master port */
				else if (strcmp(varname,"id")==0)
				{
					if (current_object)
						sprintf(value,"%d",current_object->id);
					else
						strcpy(value,"");
				}
				else if ( object_get_value_by_name(current_object,varname,value,sizeof(value)))
				{
					/* value is ok */
				}
				else if ( global_getvar(varname,value,sizeof(value)) )
				{
					/* value is ok */
				}
				else
				{
					syntax_error(filename,linenum,"variable '%s' not found in this context", varname);
					return 0;
				}

				/* accept the value */
				if ((int)strlen(value)>=size)
				{
					syntax_error(filename,linenum,"string expansion buffer overrun");
					return 0;
				}
				strcat(result,value);
				size -= (int)strlen(value);
				result += strlen(value);
			}
			else
			{
				*result++ = text[n];
				size--;
			}
		}
		if (text[n+1]==';')
			return n+1;
		else
		{
			syntax_error(filename,linenum,"missing terminating ;");
			return 0;
		}
	}
	else if (delims==NULL)
		return value(text,result,size);
	else
		return delim_value(text,result,size,delims);
}

/** alternate_value allows the use of ternary operations, e.g.,

		 property (expression) ? negzero_value : positive_value ;

 **/

int GldLoader::alternate_value(PARSER, char *value, int size)
{
	double test;
	char value1[1024];
	char value2[1024];
	START;
	if (WHITE) ACCEPT;
	if (TERM(expression(HERE,&test,NULL,current_object)) && (WHITE,LITERAL("?")))
	{
		if ((WHITE,TERM(expanded_value(HERE,value1,sizeof(value1)," \t\n:"))) && (WHITE,LITERAL(":")) && (WHITE,TERM(expanded_value(HERE,value2,sizeof(value2)," \n\t;"))))
		{
			ACCEPT;
			if (test>0)
			{
				if ((int)strlen(value1)>size)
				{
					syntax_error(filename,linenum,"alternate value 1 is too large ;");
					REJECT;
				}
				else
				{
					strcpy(value,value1);
					ACCEPT;
				}
			}
			else
			{
				if ((int)strlen(value2)>size)
				{
					syntax_error(filename,linenum,"alternate value 2 is too large ;");
					REJECT;
				}
				else
				{
					strcpy(value,value2);
					ACCEPT;
				}
			}
		}
		else
		{
			syntax_error(filename,linenum,"missing or invalid alternate values;");
			REJECT;
		}
		DONE;
	}
	OR if (TERM(expanded_value(HERE,value,size,NULL)))
	{
		ACCEPT;
		DONE
	}
	REJECT;
	DONE;
}

/** Line specs are generated internally to maintain proper filename and line number context. 
	Line specs are always alone on a line and take the form @pathname;linenum
 **/
int GldLoader::line_spec(PARSER)
{
	char fname[1024];
	int32 lnum;
	START;
	if LITERAL("@") 
	{
		if (TERM(pathname(HERE,fname,sizeof(fname))) && LITERAL(";") && TERM(integer32(HERE,&lnum)))
		{
			strcpy(filename,fname);
			linenum = lnum;
			ACCEPT; DONE;
		}
		else
		{
			syntax_error(filename,linenum,"@ syntax error");
			REJECT; DONE;
		}
	}
	else
		REJECT;
	DONE;
}

int GldLoader::clock_block(PARSER)
{
	START;
	if WHITE ACCEPT;
	if LITERAL("clock") ACCEPT else REJECT;
	if WHITE ACCEPT;
	if LITERAL("{") ACCEPT
	else
	{
		syntax_error(filename,linenum,"expected clock block opening {");
		REJECT;
	}
	if WHITE ACCEPT;
	// cache timestamp for delayed timestamp offsets
	if TERM(clock_properties(HERE)) ACCEPT;
	if WHITE ACCEPT;
	if LITERAL("}") ACCEPT else
	{
		syntax_error(filename,linenum,"expected clock block closing }");
		REJECT;
	}
	DONE;
}

int GldLoader::module_properties(PARSER, MODULE *mod)
{
	int64 val;
	char classname[MAXCLASSNAMELEN];
	char propname[MAXPROPNAMELEN];
	char propvalue[MAXPROPERTYVALUELEN];
	START;
	if WHITE ACCEPT;
	if (LITERAL("major") && (WHITE))
	{
		if (TERM(integer(HERE,&val)))
		{
			if WHITE ACCEPT;
			if LITERAL(";")
			{
				if (val!=mod->major)
				{
					syntax_error(filename,linenum,"%s has an incompatible module major version",mod->name);
					REJECT;
				}
				ACCEPT;
				goto Next;
			}
			else
			{
				syntax_error(filename,linenum,"expected ; after %s module major number", mod->name);
				REJECT;
			}
		}
		else
		{
			syntax_error(filename,linenum,"expected %s module major number", mod->name);
			REJECT;
		}
	}
	OR if (LITERAL("minor") && (WHITE))
	{
		if (TERM(integer(HERE,&val)))
		{
			if WHITE ACCEPT;
			if LITERAL(";")
			{
				if (val!=mod->minor)
				{
					syntax_error(filename,linenum,"%s has an incompatible module minor version",mod->name);
					REJECT;
				}
				ACCEPT;
				goto Next;
			}
			else
			{
				syntax_error(filename,linenum,"expected ; after %s module minor number", mod->name);
				REJECT;
			}
		}
		else
		{
			syntax_error(filename,linenum,"expected %s module minor number", mod->name);
			REJECT;
		}
	}
	OR if (LITERAL("class") && WHITE)
	{
		if TERM(name(HERE,classname,sizeof(classname)))
		{
			if WHITE ACCEPT;
			if LITERAL(";")
			{
				CLASS *oclass = class_get_class_from_classname(classname);
				if (oclass==NULL || oclass->module!=mod)
				{
					syntax_error(filename,linenum,"module '%s' does not implement class '%s'", mod->name, classname);
					REJECT;
				}
				ACCEPT;
				goto Next;
			}
			else
			{
				syntax_error(filename,linenum,"expected ; after module %s class %s declaration", mod->name, classname);
				REJECT;
			}
		}
		else
		{
			syntax_error(filename,linenum,"missing class name in module %s class declaration", mod->name);
			REJECT;
		}
	}
	OR if (TERM(name(HERE,propname,sizeof(propname))) && (WHITE))
	{
		current_object = NULL; /* object context */
		current_module = mod; /* module context */
		if TERM(alternate_value(HERE,propvalue,sizeof(propvalue)))
		{
			if WHITE ACCEPT;
			if LITERAL(";")
			{
				if (module_setvar(mod,propname,(const char*)propvalue)>0)
				{
					ACCEPT;
					goto Next;
				}
				else
				{
					syntax_error(filename,linenum,"invalid module %s property '%s'", mod->name, propname);
					REJECT;
				}
			}
			else
			{
				syntax_error(filename,linenum,"expected ; after module %s property specification", mod->name);
				REJECT;
			}
		}
		else
		{
			syntax_error(filename,linenum,"missing module %s property %s value", mod->name, propname);
			REJECT;
		}
	}
	OR if LITERAL("}") {/* don't accept yet */ DONE;}
	OR { syntax_error_here(HERE); REJECT; }
	/* may be repeated */
Next:
	if TERM(module_properties(HERE,mod)) ACCEPT;
	DONE;
}

int GldLoader::module_block(PARSER)
{
	char module_name[64];
	char fmod[8],mod[54];
	MODULE *module;
	START;
	if WHITE ACCEPT;
	if (LITERAL("module") && WHITE) ACCEPT else REJECT;
	//if WHITE ACCEPT;
	/* load options should go here and get converted to argc/argv */

	/* foreign module */
	if (TERM(name(HERE,fmod,sizeof(fmod))) && LITERAL("::") && TERM(name(HERE,mod,sizeof(mod))))
	{
		sprintf(module_name,"%s::%s",fmod,mod);
		if ((module=module_load(module_name,0,NULL))!=NULL)
		{
			ACCEPT;
		}
		else
		{
			syntax_error(filename,linenum,"%s module '%s' load failed, %s", fmod, mod,errno?strerror(errno):"(no details)");
			REJECT;
		}
	}

	OR
	/* native C/C++ module */
	if (TERM(name(HERE,module_name,sizeof(module_name))))
	{
		if ((module=module_load(module_name,0,NULL))!=NULL)
		{
			ACCEPT;
		}
		else
		{
			syntax_error(filename,linenum,"module '%s' load failed, %s", module_name,errno?strerror(errno):"(no details)");
			REJECT;
		}
	}
	if WHITE ACCEPT;
	if LITERAL(";") {ACCEPT;DONE;}
	OR
	if LITERAL("{") ACCEPT
	else
	{
		syntax_error(filename,linenum,"expected module %s block opening {", module_name);
		REJECT;
	}
	if TERM(module_properties(HERE,module)) ACCEPT else REJECT;
	if WHITE ACCEPT;
	if LITERAL("}") ACCEPT
	else
	{
		syntax_error(filename,linenum,"expected module %s block closing }", module_name);
		REJECT;
	}
	DONE;
}

int GldLoader::property_specs(PARSER, KEYWORD **keys)
{
	char keyname[32];
	int32 keyvalue;
	START;
	if WHITE ACCEPT;
	if ( TERM(name(HERE,keyname,sizeof(keyname))) && (WHITE,LITERAL("=")) && TERM(integer32(HERE,&keyvalue)))
	{
		*keys = (KEYWORD*)malloc(sizeof(KEYWORD));
		(*keys)->next = NULL;
		if WHITE ACCEPT;
		if LITERAL(",") ACCEPT;
		if WHITE ACCEPT;
		if TERM(property_specs(HERE, &((*keys)->next))) {}
		ACCEPT;
		strcpy((*keys)->name,keyname);
		(*keys)->value = keyvalue;
	}
	else
		REJECT;
	DONE;
}

int GldLoader::property_type(PARSER, PROPERTYTYPE *ptype, KEYWORD **keys)
{
	char type[32];
	START;
	if WHITE ACCEPT;
	if TERM(name(HERE,type,sizeof(type)))
	{
		*ptype = class_get_propertytype_from_typename(type);
		if (*ptype==PT_void)
		{
			syntax_error(filename,linenum,"class member %s is not recognized", type);
			REJECT;
		}
		if (WHITE,LITERAL("{"))
		{
			if (TERM(property_specs(HERE,keys)) && (WHITE,LITERAL("}")))
			{
				ACCEPT;}
			else
			{	REJECT;}
		}
		ACCEPT;
	}
	else REJECT;
	DONE;
}

int GldLoader::class_intrinsic_function_name(PARSER, CLASS *oclass, int64 *function, const char **ftype, const char **fname)
{
	char buffer[1024];
	START;
	if WHITE ACCEPT;
	if LITERAL("create")
	{
		*ftype = "int64";
		*fname = "create";
		*function |= FN_CREATE;
		ACCEPT;
	}
	else if LITERAL("init")
	{
		*ftype = "int64";
		*fname = "init";
		*function |= FN_INIT;
		ACCEPT;
	}
	else if LITERAL("precommit")
	{
		*ftype = "int64";
		*fname = "precommit";
		*function |= FN_PRECOMMIT;
		ACCEPT;
	}
	else if LITERAL("presync")
	{
		*ftype = "TIMESTAMP";
		*fname = "presync";
		oclass->passconfig = PASSCONFIG(oclass->passconfig|PC_PRETOPDOWN);
		*function |= FN_PRESYNC;
		ACCEPT;
	}
	else if LITERAL("sync")
	{
		*ftype = "TIMESTAMP";
		*fname = "sync";
		oclass->passconfig = PASSCONFIG(oclass->passconfig|PC_BOTTOMUP);
		*function |= FN_SYNC;
		ACCEPT;
	}
	else if LITERAL("postsync")
	{
		*ftype = "TIMESTAMP";
		*fname = "postsync";
		oclass->passconfig = PASSCONFIG(oclass->passconfig|PC_POSTTOPDOWN);
		*function |= FN_POSTSYNC;
		ACCEPT;
	}
	else if LITERAL("recalc")
	{
		*ftype = "int64";
		*fname = "recalc";
		*function |= FN_RECALC;
		ACCEPT;
	}
	else if LITERAL("notify")
	{
		*ftype = "int64";
		*fname = "notify";
		*function |= FN_NOTIFY;
		ACCEPT;
	}
	else if LITERAL("plc")
	{
		*ftype = "TIMESTAMP";
		*fname = "plc";
		*function |= FN_PLC;
		ACCEPT;
	}
	else if LITERAL("isa")
	{
		*ftype = "int64";
		*fname = "isa";
		*function |= FN_ISA;
		ACCEPT;
	}
	else if LITERAL("commit")
	{
		*ftype = "TIMESTAMP";
		*fname = "commit";
		*function |= FN_COMMIT;
		ACCEPT;
	}
	else if LITERAL("finalize")
	{
		*ftype = "int64";
		*fname = "finalize";
		*function |= FN_FINALIZE;
		ACCEPT;
	}
	else if TERM(name(HERE,buffer,sizeof(buffer)))
	{
		syntax_error(filename,linenum,"'%s' is not a recognized intrinsic function",buffer);
		REJECT;
	}
	DONE;
}

int GldLoader::argument_list(PARSER, char *args, int size)
{
	START;
	if WHITE ACCEPT;
	strcpy(args,"");
	if (LITERAL("("))
	{
		if (WHITE,TERM(pattern(HERE,"[^)]",args,size)))
		{
			ACCEPT;
		}
		if (WHITE,LITERAL(")"))
		{
			ACCEPT;
		}
		else
		{
			syntax_error(filename,linenum,"unterminated argument list");
			REJECT;
		}
	}
	else
		REJECT;
	DONE;
}

int GldLoader::source_code(PARSER, char *code, int size)
{
	int _n = 0;
	int nest = 0;
	char buffer[64];
	enum {CODE,COMMENTBLOCK,COMMENTLINE,STRING,CHAR} state=CODE;
	while (*_p!='\0')
	{
		char c1 = _p[0];
		char c2 = _p[1];
		if (c1=='\n')
			linenum++;
		if (size==0)
		{
			syntax_error(filename,linenum,"insufficient buffer space to load code");
			return 0;
		}
		switch(state) {
		case CODE:
			if (c1==';' && nest==0)
			{
					code[_n]='\0';
					return _n;
			}
			else if (c1=='{')
			{
				nest++;
				COPY(code);
			}
			else if (c1=='}')
			{
				if (nest>0)
				{
					nest--;
					COPY(code);
				}
				else
				{
					syntax_error(filename,linenum,"unmatched }");
					return 0;
				}
			}
			else if (c1=='/' && c2=='*')
				state = COMMENTBLOCK;
			else if (c1=='/' && c2=='/')
				state = COMMENTLINE;
			else if (c1=='"')
			{
				state = STRING;
				COPY(code);
			}
			else if (c1=='\'')
			{
				state = CHAR;
				COPY(code);
			}
			else
				COPY(code);
			break;
		case COMMENTBLOCK:
			if (c1=='*' && c2=='/')
			{
				if (!global_debug_output && global_getvar("noglmrefs",buffer,63)==NULL)
					sprintf(code+strlen(code),"#line %d \"%s\"\n", linenum,forward_slashes(filename).c_str());
				state = CODE;
			}
			break;
		case COMMENTLINE:
			if (c1=='\n')
				state = CODE;
			break;
		case STRING:
			if (c1=='"')
				state = CODE;
			else if (c1=='\n')
			{
				syntax_error(filename,linenum,"unterminated string constant");
				return 0;
			}
			COPY(code);
			break;
		case CHAR:
			if (c1=='\'')
				state = CODE;
			else if (c1=='\n')
			{
				syntax_error(filename,linenum,"unterminated char constant");
				return 0;
			}
			COPY(code);
			break;
		default:
			COPY(code);
			break;
		}
	}
	syntax_error(filename,linenum,"unterminated code block");
	return 0;
}

int GldLoader::class_intrinsic_function(PARSER, CLASS *oclass, int64 *functions, char *code, int size)
{
	const char *fname = NULL;
	const char *ftype = NULL;
	char arglist[1024];
	char source[65536];
	int startline;
	START;
	if WHITE ACCEPT;
	if (LITERAL("intrinsic") && WHITE && TERM(class_intrinsic_function_name(HERE,oclass,functions,&ftype,&fname)) && (WHITE,TERM(argument_list(HERE,arglist,sizeof(arglist)))) && (startline=linenum,(WHITE,TERM(source_code(HERE,source,sizeof(source))))) && (WHITE,LITERAL(";")))
	{
		if (oclass->module==NULL)
		{
			mark_linex(filename,startline);
			append_code("\t%s %s (%s) {\n\tOBJECT*my=((OBJECT*)this)-1; ",ftype,fname,arglist);
			append_code("\n#ifdef GLAPI3\n\tgl_core gl(my);\n#endif");
			append_code("\n\ttry %s ",source);
			append_code("catch (char *msg) {callback->output_error(\"%%s[%%s:%%d] exception - %%s\",my->name?my->name:\"(unnamed)\",my->oclass->name,my->id,msg); return 0;} ");
			append_code("catch (const char *msg) {callback->output_error(\"%%s[%%s:%%d] exception - %%s\",my->name?my->name:\"(unnamed)\",my->oclass->name,my->id,msg); return 0;} ");
			append_code("catch (...) {callback->output_error(\"%%s[%%s:%%d] unhandled exception\",my->name?my->name:\"(unnamed)\",my->oclass->name,my->id); return 0;} ");
			append_code("callback->output_error(\"%s::%s(%s) not all paths return a value\"); return 0;}\n",oclass->name,fname,arglist);
			append_code("/*RESETLINE*/\n");
			ACCEPT;
		}
		else
		{
			syntax_error(filename,linenum,"intrinsic functions not permitted in static classes");
			REJECT;
		}
	}
	else
		REJECT;
	DONE;
}

int GldLoader::class_export_function(PARSER, CLASS *oclass, char *fname, int fsize, char *arglist, int asize, char *code, int csize)
{
	int startline;
	char buffer[64];
	START;
	if WHITE ACCEPT;
	if (LITERAL("export") 
		&& (WHITE,TERM(name(HERE,fname,fsize)))
		&& (WHITE,TERM(argument_list(HERE,arglist,asize))) 
		&& (startline=linenum,(WHITE,TERM(source_code(HERE,code,csize)))) && (WHITE,LITERAL(";")))
	{
		if (oclass->module==NULL)
		{
			mark_linex(filename,startline);
			append_code("\tstatic int64 %s (%s) %s;\n/*RESETLINE*/\n",fname,arglist,code);

			if (global_getvar("noglmrefs",buffer,63)==NULL)
				append_init("#line %d \"%s\"\n"
					"\tif ((*(callback->function.define))(oclass,\"%s\",(FUNCTIONADDR)&%s::%s)==NULL) return 0;\n"
					"/*RESETLINE*/\n", startline, forward_slashes(filename).c_str(),
					fname,oclass->name,fname);

			ACCEPT;
		}
		else
		{
			syntax_error(filename,linenum,"export functions not permitted in static classes");
			REJECT;
		}
	}
	else
		REJECT;
	DONE;
}

int GldLoader::class_explicit_declaration(PARSER, char *type, int size)//, bool *is_static)
{
	START;
	if WHITE ACCEPT;
	if LITERAL("private")
	{
		strcpy(type,"private");
		ACCEPT;
	}
	else if LITERAL("protected")
	{
		strcpy(type,"protected");
		ACCEPT;
	}
	else if LITERAL("public")
	{
		strcpy(type,"public");
		ACCEPT;
	}
	else if LITERAL("static")
	{
		strcpy(type,"static");
		ACCEPT;
	}
	else 
		REJECT;
	WHITE;
/*	if LITERAL("static")
	{
		//strcpy(type,"static");
		*is_static = true;
	} else {
		*is_static = false;
	}
*/
	DONE;
}

int GldLoader::class_explicit_definition(PARSER, CLASS *oclass)
{
	int startline;
	char type[64];
	char code[4096];
//	bool is_static;
	START;
	if WHITE ACCEPT;
	if (TERM(class_explicit_declaration(HERE,type,sizeof(type)/*,&is_static*/)))
	{
		if (oclass->module==NULL)
		{
			startline=linenum;
			if WHITE ACCEPT;
			if TERM(source_code(HERE,code,sizeof(code)))
			{
				if WHITE ACCEPT;
				if LITERAL(";")
				{
					mark_linex(filename,startline);
					append_code("\t%s: %s;\n",type,code);
					append_code("/*RESETLINE*/\n");
					ACCEPT;
				}
				else
				{
					syntax_error(filename,linenum,"missing ; after code block");
					REJECT;
				}
			}
			else 
			{
				syntax_error(filename,linenum,"syntax error in code block");
				REJECT;
			}
		}
		else
		{
			syntax_error(filename,linenum,"explicit definitions not permitted in static classes");
			REJECT;
		}
	}
	else
		REJECT;
	DONE;
}

int GldLoader::class_external_function(PARSER, CLASS *oclass, CLASS **eclass,char *fname, int fsize)
{
	char classname[MAXCLASSNAMELEN+1];
	START;
	if (LITERAL("function") 
		&& WHITE 
		&& TERM(name(HERE,classname,sizeof(classname))) 
		&& LITERAL("::") 
		&& TERM(name(HERE,fname,fsize)) && (WHITE,LITERAL(";")))
	{
		if (oclass->module==NULL)
		{
			CLASS *oclass = class_get_class_from_classname(classname);
			if (oclass==NULL) 
			{
				syntax_error(filename,linenum,"class '%s' does not exist", classname);
				REJECT;
			}
			else
			{
				if (class_get_function(classname,fname))
				{
					*eclass = oclass;
					ACCEPT;
				}
				else
				{
					syntax_error(filename,linenum,"class '%s' does not define function '%s'", classname, fname);
					REJECT;
				}
			}
		}
		else
		{
			syntax_error(filename,linenum,"external functions not permitted in static classes");
			REJECT;
		}
	}
	else
		REJECT;
	DONE;
}

int GldLoader::class_properties(PARSER, CLASS *oclass, int64 *functions, char *initcode, int initsize)
{
	static char code[65536];
	char arglist[1024];
	char fname[64];
	char buffer[64];
	CLASS *eclass;
	PROPERTYTYPE type;
	char propname[64];
	KEYWORD *keys = NULL;
	UNIT *pUnit=NULL;
	START;
	if WHITE ACCEPT;
	if TERM(class_intrinsic_function(HERE,oclass,functions,code,sizeof(code)))
	{
		ACCEPT;
	}
	else if TERM(class_external_function(HERE,oclass,&eclass,fname,sizeof(fname)))
	{
		append_global("FUNCTIONADDR %s::%s = NULL;\n",oclass->name,fname);
		if (global_getvar("noglmrefs",buffer,63)==NULL)
			append_init("#line %d \"%s\"\n\tif ((%s::%s=gl_get_function(\"%s\",\"%s\"))==NULL) throw \"%s::%s not defined\";\n", 
				linenum, forward_slashes(filename).c_str(), oclass->name, fname, 
				eclass->name, fname, eclass->name, fname);
		append_code("\tstatic FUNCTIONADDR %s;\n",fname);
		ACCEPT;
	}
	else if TERM(class_explicit_definition(HERE, oclass))
	{
		ACCEPT;
	}
	else if TERM(class_export_function(HERE, oclass,fname,sizeof(fname),arglist,sizeof(arglist),code,sizeof(code)))
	{
		*functions |= FN_EXPORT;
		ACCEPT;
	}
	else if (TERM(property_type(HERE,&type,&keys)) && (WHITE,(TERM(nameunit(HERE,propname,sizeof(propname),&pUnit))||TERM(name(HERE,propname,sizeof(propname))))) && (WHITE,LITERAL(";")) )
	{
		PROPERTY *prop = class_find_property(oclass,propname);
		if (prop==NULL)
		{
			if (type==PT_void)
			{
				syntax_error(filename,linenum,"property type %s is not recognized", type);
				REJECT;
			}
			else
			{
				if (pUnit != NULL)
				{
					if (type==PT_double || type==PT_complex || type==PT_random)
						prop = class_add_extended_property(oclass,propname,type,pUnit->name);
					else
					{
						syntax_error(filename,linenum,"units not permitted for type %s", class_get_property_typename(type));
						REJECT;
					}
				}
				else if (keys!=NULL)
				{
					if (type==PT_enumeration || type==PT_set)
					{
						prop = class_add_extended_property(oclass,propname,type,NULL);
						prop->keywords = keys;
					}
					else
					{
						syntax_error(filename,linenum,"keys not permitted for type %s", class_get_property_typename(prop->ptype));
						REJECT;
					}
				}
				else
					prop = class_add_extended_property(oclass,propname,type,NULL);
				if (oclass->module==NULL)
				{
					mark_line();
					if (keys!=NULL)
					{
						KEYWORD *key;
						for (key=prop->keywords; key!=NULL; key=key->next)
							append_code("#define %s (0x%x)\n", key->name, key->value);
					}
					append_code("\t%s %s;\n", class_get_property_typename(prop->ptype), prop->name);
					append_code("/*RESETLINE*/\n");
				}
			}
		}
		else if (prop->ptype!=type)
		{
			syntax_error(filename,linenum,"property %s is defined in class %s as type %s", propname, oclass->name, class_get_property_typename(prop->ptype));
			REJECT;
		}
		ACCEPT;
	}
	else if LITERAL("}") {/* don't accept yet */ DONE;}
	else { syntax_error_here(HERE); REJECT; }
	/* may be repeated */
	if TERM(class_properties(HERE,oclass,functions,initcode,initsize)) ACCEPT;
	DONE;
}

int GldLoader::class_block(PARSER)
{
	char classname[MAXCLASSNAMELEN+1];
	CLASS *oclass;
	int64 functions = 0;
	char initcode[65536]="";
	char parent[64];
	enum {NONE, PRIVATE, PROTECTED, PUBLIC, EXTERNAL} inherit = NONE;
	START;
	if WHITE ACCEPT;
	if (LITERAL("class") && WHITE) /* enforced whitespace */
	{
		// startline = linenum;
		if TERM(name(HERE,classname,sizeof(classname)))
		{
			if (WHITE,LITERAL(":"))
			{
				if WHITE ACCEPT;
				if (LITERAL("public") && WHITE && TERM(name(HERE,parent,sizeof(parent))) )
				{
					inherit = PUBLIC;
					ACCEPT;
				}
				else if (LITERAL("protected") && WHITE && TERM(name(HERE,parent,sizeof(parent))) )
				{
					inherit = PROTECTED;
					ACCEPT;
				}
				else if (LITERAL("private") && WHITE && TERM(name(HERE,parent,sizeof(parent))) )
				{
					inherit = PRIVATE;
					ACCEPT;
				}
				else
				{
					syntax_error(filename,linenum,"missing inheritance qualifier");
					REJECT;
					DONE;
				}
				if (class_get_class_from_classname(parent)==NULL)
				{
					syntax_error(filename,linenum,"class %s inherits from undefined class %s", classname, parent);
					REJECT;
					DONE;
				}
			}
			if WHITE ACCEPT;
			if LITERAL("{")
			{
				oclass = class_get_class_from_classname(classname);
				if (oclass==NULL)
				{
					oclass = class_register(NULL,classname,0,PC_NOSYNC);
					mark_line();
					switch (inherit) {
					case NONE:
						append_code("class %s {\npublic:\n\t%s(MODULE*mod) {};\n", oclass->name, oclass->name);
						break;
					case PRIVATE:
						append_code("class %s : private %s {\npublic:\n\t%s(MODULE*mod) : %s(mod) {};\n", oclass->name, parent, oclass->name, parent);
						oclass->parent = class_get_class_from_classname(parent);
						break;
					case PROTECTED:
						append_code("class %s : protected %s {\npublic:\n\t%s(MODULE*mod) : %s(mod) {};\n", oclass->name, parent, oclass->name, parent);
						oclass->parent = class_get_class_from_classname(parent);
						break;
					case PUBLIC:
						append_code("class %s : public %s {\npublic:\n\t%s(MODULE*mod) : %s(mod) {};\n", oclass->name, parent, oclass->name, parent);
						oclass->parent = class_get_class_from_classname(parent);
						break;
					default:
						output_error("class_block inherit status is invalid (inherit=%d)", inherit);
						REJECT;
						DONE;
						break;
					}
					mark_line();
				}
				ACCEPT;
			}
			else
			{
				syntax_error(filename,linenum,"expected class %s block opening {",classname);
				REJECT;
			}
		}
		else
		{
			syntax_error(filename,linenum,"expected class name");
			REJECT;
		}
		if (TERM(class_properties(HERE,oclass,&functions,initcode,sizeof(initcode)))) ACCEPT;
		if WHITE ACCEPT;
		if LITERAL("}")
		{
			if ( oclass->module==NULL && functions!=0 )
			{
				append_code("};\n");
#define ENTERING(OBJ,X) if (strstr(global_trace,#X)!=NULL) append_code("trace(\"call %s::%s\",("#OBJ"));",oclass->name,#X)
#define EXITING(OBJ,X) if (strstr(global_trace,#X)!=NULL) append_code("trace(\"exit %s::%s\",("#OBJ"));",oclass->name,#X)

				append_code("/*RESETLINE*/\n");
				append_code("/*RESETLINE*/\n");
				append_code("extern \"C\" int64 create_%s(OBJECT **obj, OBJECT *parent)\n{\n",oclass->name);
				append_code(
						"\tif ((*obj=gl_create_object(myclass))==NULL)\n\t\treturn 0;\n"
						"\tif ( parent ) gl_set_parent(*obj,parent);\n", oclass->name,oclass->name);
					if (functions&FN_CREATE) 
					{
						ENTERING(*obj,create);
						append_code("\tint64 ret = ((%s*)((*obj)+1))->create(parent);\n",oclass->name);
						EXITING(*obj,create);
						append_code("\treturn ret;\n}\n");
					}
					else
						append_code("\treturn 1;\n}\n");
				if (functions&FN_INIT) {
					append_code("/*RESETLINE*/\n");
					append_code("extern \"C\" int64 init_%s(OBJECT *obj, OBJECT *parent)\n{\n",oclass->name);
					ENTERING(*obj,init);
					append_code("\tint64 ret = ((%s*)(obj+1))->init(parent);\n",oclass->name);
					EXITING(*obj,init);
					append_code("\treturn ret;\n}\n");
				}
				if (functions&FN_PRECOMMIT) {
					append_code("/*RESETLINE*/\n");
					append_code("extern \"C\" int64 precommit_%s(OBJECT *obj, TIMESTAMP t1)\n{\n",oclass->name);
					ENTERING(*obj,precommit);
					append_code("\tint64 ret = ((%s*)(obj+1))->precommit(t1);\n",oclass->name);
					EXITING(*obj,precommit);
					append_code("\treturn ret;\n}\n");
				}
				if (functions&FN_SYNC || functions&FN_PRESYNC || functions&FN_POSTSYNC) {
					append_code("/*RESETLINE*/\n");
					append_code("extern \"C\" int64 sync_%s(OBJECT *obj, TIMESTAMP t1, PASSCONFIG pass)\n{\n",oclass->name);
					append_code("\tint64 t2 = TS_NEVER;\n\tswitch (pass) {\n");
					if (functions&FN_PRESYNC)
					{
						append_code("\tcase PC_PRETOPDOWN:\n");
						ENTERING(obj,presync);
						append_code("\t\tt2=((%s*)(obj+1))->presync(obj->clock,t1);\n",oclass->name);
						EXITING(obj,presync);
						if ((functions&(FN_SYNC|FN_POSTSYNC))==0)
							append_code("\t\tobj->clock = t1;\n");
						append_code("\t\tbreak;\n");
					}
					if (functions&FN_SYNC)
					{
						append_code("\tcase PC_BOTTOMUP:\n");
						ENTERING(obj,sync);
						append_code("\t\tt2=((%s*)(obj+1))->sync(obj->clock,t1);\n",oclass->name);
						EXITING(obj,sync);
						if ((functions&FN_POSTSYNC)==0)
							append_code("\t\tobj->clock = t1;\n");
						append_code("\t\tbreak;\n");
					}
					if (functions&FN_POSTSYNC)
					{
						append_code("\tcase PC_POSTTOPDOWN:\n");
						ENTERING(obj,postsync);
						append_code("\t\tt2=((%s*)(obj+1))->postsync(obj->clock,t1);\n",oclass->name);
						EXITING(obj,postsync);
						append_code("\t\tobj->clock = t1;\n");
						append_code("\t\tbreak;\n");
					}
					append_code("\tdefault:\n\t\tbreak;\n\t}\n\treturn t2;\n}\n");
				}
				if (functions&FN_PLC) {
					append_code("/*RESETLINE*/\n");
					append_code("extern \"C\" int64 plc_%s(OBJECT *obj, TIMESTAMP t1)\n{\n",oclass->name);
					ENTERING(obj,plc);
					append_code("\tint64 t2 = ((%s*)(obj+1))->plc(obj->clock,t1);\n",oclass->name);
					EXITING(obj,plc);
					append_code("\treturn t2;\n}\n");
				}
				if (functions&FN_COMMIT) {
					append_code("/*RESETLINE*/\n");
					append_code("extern \"C\" TIMESTAMP commit_%s(OBJECT *obj, TIMESTAMP t1, TIMESTAMP t2)\n{\n",oclass->name);
					ENTERING(obj,commit);
					append_code("\tTIMESTAMP ret = ((%s*)(obj+1))->commit(t1, t2);\n",oclass->name);
					EXITING(obj,commit);
					append_code("\treturn ret;\n}\n");
				}
				if (functions&FN_ISA) {
					append_code("/*RESETLINE*/\n");
					append_code("extern \"C\" int64 isa_%s(OBJECT *obj, char *type)\n{\n",oclass->name);
					ENTERING(obj,isa);
					append_code("\tint64 ret = ((%s*)(obj+1))->isa(type);\n",oclass->name);
					EXITING(obj,isa);
					append_code("\treturn ret;\n}\n");
				}
				if (functions&FN_NOTIFY) {
					append_code("/*RESETLINE*/\n");
					append_code("extern \"C\" int64 notify_%s(OBJECT *obj, NOTIFYMODULE msg)\n{\n",oclass->name);
					ENTERING(obj,notify);
					append_code("\tint ret64 = ((%s*)(obj+1))->isa(type);\n",oclass->name);
					EXITING(obj,notify);
					append_code("\treturn ret;\n}\n");
				}
				if (functions&FN_RECALC) {
					append_code("/*RESETLINE*/\n");
					append_code("extern \"C\" int64 recalc_%s(OBJECT *obj)\n{\n",oclass->name);
					ENTERING(obj,recalc);
					append_code("\tint ret64 = ((%s*)(obj+1))->recalc();\n",oclass->name);
					EXITING(obj,recalc);
					append_code("\treturn ret;\n}\n");
				}
				if (functions&FN_FINALIZE) {
					append_code("/*RESETLINE*/\n");
					append_code("extern \"C\" int64 finalize_%s(OBJECT *obj)\n{\n",oclass->name);
					ENTERING(*obj,create);
					append_code("\tint64 ret = ((%s*)(obj+1))->finalize();\n",oclass->name);
					EXITING(*obj,create);
					append_code("\treturn ret;\n}\n");
				}

				/* TODO add other intrinsics (notify, recalc, isa) */
				if (!compile_code(oclass,functions)) REJECT;
			} else if ( functions!=0 ) { // if module != NULL
				if(code_used){
					syntax_error(filename,linenum,"intrinsic functions found for compiled class");
					REJECT;
				}
			}				
			ACCEPT;
		}
		else
		{
			syntax_error(filename,linenum,"expected closing } after class block");
			REJECT;
		}
	}
	else REJECT;
	DONE;
}

int GldLoader::set_flags(OBJECT *obj, char *propval)
{
	if (convert_to_set(propval,&(obj->flags),object_flag_property())<=0)
	{
		syntax_error(filename,linenum,"flags of %s:%d %s could not be set to %s", obj->oclass->name, obj->id, obj->name, propval);
		return 0;
	};
	return 1;
}

int GldLoader::is_int(PROPERTYTYPE pt)
{
	if(pt == PT_int16 || pt == PT_int32 || pt == PT_int64){
		return (int)pt;
	} else {
		return 0;
	}
}

int GldLoader::schedule_ref(PARSER, SCHEDULE **sch)
{
	char name[64];
	START;
	if WHITE ACCEPT;
	if (TERM(dashed_name(HERE,name,sizeof(name))))
	{
		ACCEPT;
		if (((*sch)=schedule_find_byname(name))==NULL)
			REJECT;
	}
	else
		REJECT;
	DONE;
}

int GldLoader::property_ref(PARSER, TRANSFORMSOURCE *xstype, void **ref, OBJECT *from)
{
	FULLNAME oname;
	char pname[64];
	START;
	if WHITE ACCEPT;
	if (TERM(name(HERE,oname,sizeof(oname))) && LITERAL(".") && TERM(dotted_name(HERE,pname,sizeof(pname))))
	{
		OBJECT *obj = (strcmp(oname,"this")==0 ? from : object_find_name(oname));

		// object isn't defined yet
		if (obj==NULL)
		{
			// add to unresolved list
			char id[1024];
			sprintf(id,"%s.%s",oname,pname);
			*ref = (void*)add_unresolved(from,PT_double,NULL,from->oclass,id,filename,linenum,UR_TRANSFORM);
			ACCEPT;
		}
		else 
		{
			PROPERTY *prop = object_get_property(obj,pname,NULL);
			if (prop==NULL)
			{
				syntax_error(filename,linenum,"property '%s' of object '%s' not found", oname,pname);
				REJECT;
			}
			else if (prop->ptype==PT_double)
			{
				*ref = (void*)object_get_addr(obj,pname); 
				*xstype = XS_DOUBLE;
				ACCEPT;
			}
			else if (prop->ptype==PT_complex)
			{
				// TODO support R,I parts
				*ref = (void*)object_get_addr(obj,pname); // get R part only
				*xstype = XS_COMPLEX;
				ACCEPT;
			}
			else if (prop->ptype==PT_loadshape)
			{
				loadshape *ls = (loadshape*)object_get_addr(obj,pname);
				*ref = &(ls->load);
				*xstype = XS_LOADSHAPE;
				ACCEPT;
			}
			else if (prop->ptype==PT_enduse)
			{
				enduse *eu = (enduse*)object_get_addr(obj,pname);
				*ref = &(eu->total.Re());
				*xstype = XS_ENDUSE;
				ACCEPT;
			}
			else if ( prop->ptype==PT_random )
			{
				randomvar *rv = (randomvar*)object_get_addr(obj,pname);
				*ref = &(rv->value);
				*xstype = XS_RANDOMVAR;
				ACCEPT;
			}
			else
			{
				syntax_error(filename,linenum,"transform '%s.%s' does not reference a double or a double container like a loadshape", oname,pname);
				REJECT;
			}
		}
	}
	else
	{	REJECT;	}
	DONE;
}

int GldLoader::transform_source(PARSER, TRANSFORMSOURCE *xstype, void **source, OBJECT *from)
{
	SCHEDULE *sch;
	START;
	if WHITE ACCEPT;
	if (TERM(schedule_ref(HERE,&sch)))
	{
		*source = (void*)&(sch->value);
		*xstype = XS_SCHEDULE;
		ACCEPT;
	}
	else if (TERM(property_ref(HERE,xstype,source,from)))
	{	ACCEPT; }
	else
	{	REJECT; }
	DONE;
}

int GldLoader::filter_transform(PARSER, TRANSFORMSOURCE *xstype, char *sources, size_t srcsize, char *filtername, size_t namesize, OBJECT *from)
{
	char fncname[1024];
	char varlist[4096];
	START;
	if ( TERM(name(HERE,fncname,sizeof(fncname))) && (WHITE,LITERAL("(")) && (WHITE,TERM(property_list(HERE,varlist,sizeof(varlist)))) && LITERAL(")") )
	{
		if ( transform_find_filter(fncname) == NULL )
		{
			REJECT;
		}
		else if ( strlen(fncname)<namesize && strlen(varlist)<srcsize )
		{
			strcpy(filtername,fncname);
			strcpy(sources,varlist);
			ACCEPT;
		}
		else
		{
			syntax_error(filename,linenum,"filter name/input too long");
			REJECT;
		}
	}
	else
	{
		REJECT;
	}
	DONE;
}

int GldLoader::external_transform(PARSER, TRANSFORMSOURCE *xstype, char *sources, size_t srcsize, char *functionname, size_t namesize, OBJECT *from)
{
	char fncname[1024];
	char varlist[4096];
	START;
	if ( TERM(name(HERE,fncname,sizeof(fncname))) && (WHITE,LITERAL("(")) && (WHITE,TERM(variable_list(HERE,varlist,sizeof(varlist)))) && LITERAL(")") )
	{
		if ( strlen(fncname)<namesize && strlen(varlist)<srcsize )
		{
			strcpy(functionname,fncname);
			strcpy(sources,varlist);
			ACCEPT;
			DONE
		}
	}
	REJECT;
	DONE;
}
int GldLoader::linear_transform(PARSER, TRANSFORMSOURCE *xstype, void **source, double *scale, double *bias, OBJECT *from)
{
	START;
	if WHITE ACCEPT;
	/* scale * schedule_name [+ bias]  */
	if (TERM(functional(HERE,scale)) && (WHITE,LITERAL("*")) && (WHITE,TERM(transform_source(HERE, xstype, source, from))))
	{	
		if ((WHITE,LITERAL("+")) && (WHITE,TERM(functional(HERE,bias)))) { ACCEPT; }
		else { *bias = 0;	ACCEPT;}
		DONE;
	}
	OR
	/* scale * schedule_name [- bias]  */
	if (TERM(functional(HERE,scale)) &&( WHITE,LITERAL("*")) && (WHITE,TERM(transform_source(HERE,xstype, source,from))))
	{
		if ((WHITE,LITERAL("-")) && (WHITE,TERM(functional(HERE,bias)))) { *bias *= -1; ACCEPT; }
		else { *bias = 0;	ACCEPT;}
		DONE;
	}
	OR
	/* schedule_name [* scale] [+ bias]  */
	if (TERM(transform_source(HERE,xstype,source,from)))
	{
		if ((WHITE,LITERAL("*")) && (WHITE,TERM(functional(HERE,scale)))) { ACCEPT; }
		else { ACCEPT; *scale = 1;}
		if ((WHITE,LITERAL("+")) && (WHITE,TERM(functional(HERE,bias)))) { ACCEPT; DONE; }
	 	OR if ((WHITE,LITERAL("-")) && (WHITE,TERM(functional(HERE,bias)))) { *bias *= -1; ACCEPT; DONE}
		else { *bias = 0;	ACCEPT;}
		DONE;
	}
	OR
	/* bias + scale * schedule_name  */
	if (TERM(functional(HERE,bias)) && (WHITE,LITERAL("+")) && (WHITE,TERM(functional(HERE,scale))) && (WHITE,LITERAL("*")) && (WHITE,TERM(transform_source(HERE,xstype, source,from))))
	{
		ACCEPT;
		DONE;
	}
	OR
	/* bias - scale * schedule_name  */
	if (TERM(functional(HERE,bias)) && (WHITE,LITERAL("-")) && (WHITE,TERM(functional(HERE,scale))) && (WHITE,LITERAL("*")) && (WHITE,TERM(transform_source(HERE,xstype, source,from))))
	{
		*scale *= -1;
		ACCEPT;
		DONE;
	}
	OR
	/* bias + schedule_name [* scale] */
	if (TERM(functional(HERE,bias)) && (WHITE,LITERAL("+")) && (WHITE,TERM(transform_source(HERE,xstype, source,from))))
	{
		if ((WHITE,LITERAL("*")) && (WHITE,TERM(functional(HERE,scale)))) { ACCEPT; }
		else { ACCEPT; *scale = 1;}
		DONE;
	}
	OR
	/* bias - schedule_name [* scale] */
	if (TERM(functional(HERE,bias)) && (WHITE,LITERAL("-")) && (WHITE,TERM(transform_source(HERE,xstype, source,from))))
	{
		if ((WHITE,LITERAL("*")) && (WHITE,TERM(functional(HERE,scale)))) { ACCEPT; *scale *= -1; }
		else { ACCEPT; *scale = 1;}
		DONE;
	}
	REJECT;
	DONE;
}

void GldLoader::json_free(JSONDATA **data)
{
	if ( data==NULL || *data == NULL )
		return;
	json_free(&((*data)->next));
	free((void*)(*data)->name);
	free((void*)(*data)->value);
	free((void*)(*data));
	*data = NULL;
}
bool GldLoader::json_append(JSONDATA **data, const char *name, size_t namelen, const char *value, size_t valuelen)
{
	JSONDATA *next = (JSONDATA*)malloc(sizeof(JSONDATA));
	if ( next == NULL )
	{
		output_error("json_append() memory allocation failed");
		return false;
	}
	next->next = *data;
	next->name = strndup(name,namelen);
	if ( next->name == NULL )
	{
		output_error("json_append() memory allocation failed");
		free(next);
		return false;
	}
	next->value = strndup(value,valuelen);
	if ( next->value == NULL )
	{
		output_error("json_append() memory allocation failed");
		free((void*)(next->name));
		free(next);
		return false;
	}
	*data = next;
	IN_MYCONTEXT output_debug("json_append(name='%s',value='%s')",next->name,next->value);
	return true;
}
int GldLoader::json_data(PARSER,JSONDATA **data)
{
	// this parser is for simple json "dict" data only
	// and will not accept json lists or nested data
	enum {BEGIN, OPEN, NAME, BNAME, QNAME, COLON, VALUE, BVALUE, QVALUE, CLOSE, END, ERROR} state;
	const char *name = NULL, *value = NULL;
	size_t namelen = 0, valuelen = 0;
	START;
	WHITE;
	if ( PEEK('{') )
	{
		for ( state = BEGIN ; state != END ; _m++ )
		{
			char c = *HERE;
			if ( state == BEGIN )
			{
				if ( isspace(c) ) { continue; }
				if ( c == '{' ) { state = OPEN; continue; }
				state = ERROR; break;
			}
			else if ( state == OPEN )
			{
				if ( isspace(c) ) { continue; }
				if ( c == '"' ) { name = HERE + 1; namelen = 0; state = QNAME; continue; }
				if ( c == '}' ) { state = END; continue; }
				name = HERE; namelen = 1; state = BNAME; continue;
			}
			else if ( state == BNAME )
			{
				if ( isspace(c) ) { state = COLON; continue; }
				if ( c == ':' ) {state = VALUE; continue; }
				namelen++;
				continue;
			}
			else if ( state == QNAME )
			{
				// TODO: handle escape
				if ( c == '"' ) { state = COLON; continue; }
				namelen++;
				continue;
			}
			else if ( state == COLON )
			{
				if ( isspace(c) ) { continue; }
				if ( c == ':' ) { state = VALUE; continue; }
				state = ERROR; break;
			}
			else if ( state == VALUE )
			{
				if ( isspace(c) ) { continue; }
				if ( c == '"' ) { value = HERE+1; valuelen = 0; state = QVALUE; continue; }
				state = BVALUE; value = HERE; valuelen = 1; continue;
			}
			else if ( state == BVALUE )
			{ 
				if ( isspace(c) ) { if ( !json_append(data,name,namelen,value,valuelen) ) break; state = CLOSE; continue; }
				if ( c == ';' || c == ',' ) { if ( !json_append(data,name,namelen,value,valuelen) ) break; state = OPEN; continue; }
				if ( c == '}' ) { if ( !json_append(data,name,namelen,value,valuelen) ) break; state = END; continue; }
				valuelen++;
				continue;
			}
			else if ( state == QVALUE )
			{
				// TODO: handle escape
				if ( c == '"') { if ( !json_append(data,name,namelen,value,valuelen) ) break; state = CLOSE; continue; }
				valuelen++;
				continue;
			}
			else if ( state == CLOSE )
			{
				if ( isspace(c) ) { continue; }
				if ( c == ';' ) { state = OPEN; continue; }
				if ( c == '}' ) { state = END; continue; }
			}
			else
			{
				// state is invalid
				break;
			}
		}
		if ( state == END ) 
		{
			ACCEPT;
		}
		else 
		{
			syntax_error(filename,linenum,"JSON parse error at or near '%20s...'",HERE);
			json_free(data);
			REJECT;
		}
	}
	else
	{
		REJECT;
	}
	DONE;
}

int GldLoader::json_block(PARSER, OBJECT *obj, const char *propname)
{
	JSONDATA *data = NULL;
	START;
	if ( TERM(json_data(HERE,&data)) )
	{
		if ( object_set_json(obj,propname,data) )
		{
			ACCEPT;
		}
		else
		{
			syntax_error(filename,linenum,"JSON set failed");
			REJECT;
		}
	}
	else
	{
		REJECT;
	}
	DONE;
}

int GldLoader::object_properties(PARSER, CLASS *oclass, OBJECT *obj)
{
	char propname[64];
	static char propval[65536*10];
	double dval;
	complex cval;
	void *source=NULL;
	TRANSFORMSOURCE xstype = XS_UNKNOWN;
	char transformname[1024];
	char sources[4096];
	double scale=1,bias=0;
	UNIT *unit=NULL;
	OBJECT *subobj=NULL;
	START;
	if WHITE ACCEPT;
	if TERM(line_spec(HERE)) {ACCEPT;}
	if WHITE ACCEPT;
	if TERM(object_block(HERE,obj,&subobj)) 
	{		
		if (WHITE,LITERAL(";"))
		{	ACCEPT;}
		else
		{
			syntax_error(filename,linenum,"missing ; at end of nested object block",propname);
			REJECT;
		}
			
	}
	else if (TERM(dotted_name(HERE,propname,sizeof(propname))) && WHITE)
	{
		LOADMETHOD *method = class_get_loadmethod(obj->oclass,propname);
		if ( method!=NULL )
		{
			if ( TERM(value(HERE,propval,sizeof(propval))) )
			{
				if ( method->call(obj,propval)==1 )
				{
					ACCEPT;
				}
				else
				{
					syntax_error(filename,linenum,"load method '%s/%s::%s' failed on value '%s'", obj->oclass->module->name,obj->oclass->name,propname,propval);
					REJECT;
				}
			}
			else
			{
				syntax_error(filename,linenum,"unable to parse value for load method '%s/%s::%s'", obj->oclass->module->name,obj->oclass->name,propname);
				REJECT;
			}
		}
		else if (TERM(json_block(HERE,obj,propname)))
		{
			ACCEPT;
		}
		else {
			PROPERTY *prop = class_find_property(oclass,propname);
			OBJECT *subobj=NULL;
			current_object = obj; /* object context */
			current_module = obj->oclass->module; /* module context */
			char targetprop[1024];
			char targetvalue[1024];
			if (prop!=NULL && prop->ptype==PT_object && TERM(object_block(HERE,NULL,&subobj)))
			{
				char objname[64];
				if (subobj->name) strcpy(objname,subobj->name); else sprintf(objname,"%s:%d", subobj->oclass->name,subobj->id);
				if (object_set_value_by_name(obj,propname,objname))
					ACCEPT
				else
				{
					syntax_error(filename,linenum,"unable to link subobject to property '%s'",propname);
					REJECT;
				}
			}
			else if ( prop==NULL && strcmp(propname,"parent")==0
					&& (WHITE,LITERAL("childless")) && (WHITE,LITERAL(":"))
					&& (WHITE,TERM(name(HERE,targetprop,sizeof(targetprop))))
					&& (WHITE,LITERAL("="))
					&& (WHITE,TERM(dashed_name(HERE,targetvalue,sizeof(targetvalue)))) )
			{
				OBJECT *target;
				for ( target = object_get_first() ; target != NULL ; target = object_get_next(target) )
				{
					char value[1024];
					if ( object_get_child_count(target)==0 && !object_get_value_by_name(target,targetprop,value,sizeof(value)) && strcmp(value,targetvalue)==0 )
					{
						object_set_parent(obj,target);
						break;
					}
				}
				if ( obj==NULL )
				{
					syntax_error(filename,linenum,"no childless objects found in %s=%s (immediate)", targetprop, targetvalue);
					REJECT;
				}
				else
				{
					ACCEPT;
				}
			}
			else if (prop!=NULL && LITERAL("inherit"))
			{
				char value[1024];
				if ( obj->parent==NULL )
				{
					syntax_error(filename,linenum,"cannot inherit from an parent that hasn't been resolved yet or isn't specified");
					REJECT;
				}
				else if ( ! object_get_value_by_name(obj->parent,propname,value,sizeof(value)) )
				{
					syntax_error(filename,linenum,"unable to get value of inherit property '%s'", propname);
					REJECT;
				}
				if ( object_set_value_by_name(obj,propname,value)<=0 )
				{
					syntax_error(filename,linenum,"unable to set value of inherit property '%s'", propname);
					REJECT;
				}
			}
			else if (prop!=NULL && prop->ptype==PT_complex && TERM(complex_unit(HERE,&cval,&unit)))
			{
				if (unit!=NULL && prop->unit!=NULL && strcmp((char *)unit, "") != 0 && unit_convert_complex(unit,prop->unit,&cval)==0)
				{
					syntax_error(filename,linenum,"units of value are incompatible with units of property, cannot convert from %s to %s", unit->name,prop->unit->name);
					REJECT;
				}
				else if (object_set_complex_by_name(obj,propname,cval)==0)
				{
					syntax_error(filename,linenum,"complex property %s of %s %s could not be set to complex value '%g%+gi'", propname, format_object(obj).c_str(), cval.Re(), cval.Im());
					REJECT;
				}
				else
					ACCEPT;
			}
			else if (prop!=NULL && prop->ptype==PT_double && TERM(expression(HERE, &dval, &unit, obj)))
			{
				if (unit!=NULL && prop->unit!=NULL && strcmp((char *)unit, "") != 0 && unit_convert_ex(unit,prop->unit,&dval)==0)
				{
					syntax_error(filename,linenum,"units of value are incompatible with units of property, cannot convert from %s to %s", unit->name,prop->unit->name);
					REJECT;
				}
				else if (object_set_double_by_name(obj,propname,dval)==0)
				{
					syntax_error(filename,linenum,"double property %s of %s %s could not be set to expression evaluating to '%g'", propname, format_object(obj).c_str(), dval);
					REJECT;
				}
				else
					ACCEPT;
			}
			else if (prop!=NULL && prop->ptype==PT_bool && TERM(expression(HERE, &dval, &unit, obj)))
			{
				if (unit!=NULL && prop->unit!=NULL && strcmp((char *)unit, "") != 0 && unit_convert_ex(unit,prop->unit,&dval)==0)
				{
					syntax_error(filename,linenum,"units of value are incompatible with units of property, cannot convert from %s to %s", unit->name,prop->unit->name);
					REJECT;
				}
				else if (object_set_value_by_name(obj,propname,dval>0?"TRUE":"FALSE")==0)
				{
					syntax_error(filename,linenum,"double property %s of %s %s could not be set to expression evaluating to '%g'", propname, format_object(obj).c_str(), dval);
					REJECT;
				}
				else
					ACCEPT;
			}
			else if (prop!=NULL && prop->ptype==PT_double && TERM(functional_unit(HERE,&dval,&unit)))
			{
				if (unit!=NULL && prop->unit!=NULL && strcmp((char *)unit, "") != 0 && unit_convert_ex(unit,prop->unit,&dval)==0)
				{
					syntax_error(filename,linenum,"units of value are incompatible with units of property, cannot convert from %s to %s", unit->name,prop->unit->name);
					REJECT;
				}
				else if (object_set_double_by_name(obj,propname,dval)==0)
				{
					syntax_error(filename,linenum,"double property %s of %s %s could not be set to double value '%g' having unit '%s'", propname, format_object(obj).c_str(), dval, unit->name);
					REJECT;
				}
				else
					ACCEPT;
			}
			else if(prop != NULL && is_int(prop->ptype) && TERM(functional_unit(HERE, &dval, &unit))){
				int64 ival = 0;
				int16 ival16 = 0;
				int32 ival32 = 0;
				int64 ival64 = 0;
				int rv = 0;

				if(unit != NULL && prop->unit != NULL && strcmp((char *)(unit), "") != 0 && unit_convert_ex(unit, prop->unit, &dval) == 0){
					syntax_error(filename,linenum,"units of value are incompatible with units of property, cannot convert from %s to %s", unit->name,prop->unit->name);
					REJECT;
				} else {
					switch(prop->ptype){
						case PT_int16:
							ival = ival16 = (int16)dval;
							rv = object_set_int16_by_name(obj, propname, ival16);
							break;
						case PT_int32:
							ival = ival32 = (int32)dval;
							rv = object_set_int32_by_name(obj, propname, ival32);
							break;
						case PT_int64:
							ival = ival64 = (int64)dval;
							rv = object_set_int64_by_name(obj, propname, ival64);
							break;
						default:
							output_error("function_int operating on a non-integer (we shouldn't be here)");
							REJECT;
					} /* end switch */
					if(rv == 0){
						syntax_error(filename,linenum,"int property %s of %s %s could not be set to integer '%lld'", propname, format_object(obj).c_str(), ival);
						REJECT;
					} else {
						ACCEPT;
					}
				} /* end unit_convert_ex else */
			}
			else if (prop!=NULL
				&& ( ( prop->ptype>=PT_double && prop->ptype<=PT_int64 ) || ( prop->ptype>=PT_bool && prop->ptype<=PT_timestamp ) || ( prop->ptype>=PT_float && prop->ptype<=PT_enduse ) )
				&& TERM(linear_transform(HERE, &xstype, &source,&scale,&bias,obj)))
			{
				void *target = (void*)((char*)(obj+1) + (int64)prop->addr);

				/* add the transform list */
				if (!transform_add_linear(xstype,(double*)source,target,scale,bias,obj,prop,(xstype == XS_SCHEDULE ? (SCHEDULE*)source : 0)))
				{
					syntax_error(filename,linenum,"schedule transform could not be created - %s", errno?strerror(errno):"(no details)");
					REJECT;
				}
				else if ( source!=NULL )
				{
					/* a transform is unresolved */
					if (first_unresolved==source)

						/* source was the unresolved entry, for now it will be the transform itself */
						first_unresolved->ref = (void*)transform_getnext(NULL);

					ACCEPT;
				}
			}
			else if (prop!=NULL && prop->ptype==PT_double && TERM(filter_transform(HERE, &xstype, sources, sizeof(sources), transformname, sizeof(transformname), obj)))
			{
				// TODO handle more than one source
				char sobj[64], sprop[64];

				int n = sscanf(sources,"%[^:,]:%[^,]",sobj,sprop);
				OBJECT *source_obj;
				PROPERTY *source_prop;

				/* get source object */
				source_obj = (n==1||strcmp(sobj,"this")==0) ? obj : object_find_name(sobj);
				if ( !source_obj )
				{
					syntax_error(filename,linenum,"filter source object '%s' not found", n==1?"this":sobj);
					REJECT;
					DONE;
				}

				/* get source property */
				source_prop = object_get_property(source_obj, n==1?sobj:sprop,NULL);
				if ( !source_prop )
				{
					syntax_error(filename,linenum,"filter source property '%s' of object '%s' not found", n==1?sobj:sprop, n==1?"this":sobj);
					REJECT;
					DONE;
				}

				/* add to external transform list */
				if ( !transform_add_filter(obj,prop,transformname,source_obj,source_prop) )
				{
					syntax_error(filename,linenum,"filter transform could not be created - %s", errno?strerror(errno):"(no details)");
					REJECT;
					DONE;
				}
				else if ( source!=NULL )
				{
					/* a transform is unresolved */
					if (first_unresolved==source)

						/* source was the unresolved entry, for now it will be the transform itself */
						first_unresolved->ref = (void*)transform_getnext(NULL);

					ACCEPT;
				}
			}
			else if (prop!=NULL && prop->ptype==PT_double && TERM(external_transform(HERE, &xstype, sources, sizeof(sources), transformname, sizeof(transformname), obj)))
			{
				// TODO handle more than one source
				char sobj[64], sprop[64];
				int n = sscanf(sources,"%[^:,]:%[^,]",sobj,sprop);
				OBJECT *source_obj;
				PROPERTY *source_prop;

				/* get source object */
				source_obj = (n==1||strcmp(sobj,"this")==0) ? obj : object_find_name(sobj);
				if ( !source_obj )
				{
					syntax_error(filename,linenum,"transform source object '%s' not found", n==1?"this":sobj);
					REJECT;
					DONE;
				}

				/* get source property */
				source_prop = object_get_property(source_obj, n==1?sobj:sprop,NULL);
				if ( !source_prop )
				{
					syntax_error(filename,linenum,"transform source property '%s' of object '%s' not found", n==1?sobj:sprop, n==1?"this":sobj);
					REJECT;
					DONE;
				}

				/* add to external transform list */
				if ( !transform_add_external(obj,prop,transformname,source_obj,source_prop) )
				{
					syntax_error(filename,linenum,"external transform could not be created - %s", errno?strerror(errno):"(no details)");
					REJECT;
					DONE;
				}
				else if ( source!=NULL )
				{
					/* a transform is unresolved */
					if (first_unresolved==source)

						/* source was the unresolved entry, for now it will be the transform itself */
						first_unresolved->ref = (void*)transform_getnext(NULL);

					ACCEPT;
				}
			}
			else if TERM(alternate_value(HERE,propval,sizeof(propval)))
			{
				if (prop==NULL)
				{
					/* check for special properties */
					if (strcmp(propname,"root")==0)
						obj->parent = NULL;
					else if (strcmp(propname,"parent")==0)
					{
						if (add_unresolved(obj,PT_object,(void*)&obj->parent,oclass,propval,filename,linenum,UR_RANKS)==NULL)
						{
							syntax_error(filename,linenum,"unable to add unresolved reference to parent %s", propval);
							REJECT;
						}
						else
							ACCEPT;
					}
					else if (strcmp(propname,"rank")==0)
					{
						if ((obj->rank = atoi(propval))<0)
						{
							syntax_error(filename,linenum,"unable to set rank to %s", propval);
							REJECT;
						}
						else
							ACCEPT;
					}
					else if (strcmp(propname,"clock")==0)
					{
						obj->clock = atoi64(propval); // @todo convert_to_timestamp should be used
						ACCEPT;
					}
					else if (strcmp(propname,"valid_to")==0)
					{
						obj->valid_to = atoi64(propval); // @todo convert_to_timestamp should be used
						ACCEPT;
					}
					else if (strcmp(propname,"schedule_skew")==0)
					{
						obj->schedule_skew = atoi64(propval);
						ACCEPT;
					}
					else if (strcmp(propname,"latitude")==0)
					{
						obj->latitude = load_latitude(propval);
						ACCEPT;
					}
					else if (strcmp(propname,"longitude")==0)
					{
						obj->longitude = load_longitude(propval);
						ACCEPT;
					}
					else if (strcmp(propname,"in")==0 || strcmp(propname,"in_svc")==0)
					{
						obj->in_svc = convert_to_timestamp_delta(propval,&obj->in_svc_micro,&obj->in_svc_double);
						ACCEPT;
					}
					else if (strcmp(propname,"out")==0 || strcmp(propname,"out_svc")==0)
					{
						obj->out_svc = convert_to_timestamp_delta(propval,&obj->out_svc_micro,&obj->out_svc_double);
						ACCEPT;
					}
					else if (strcmp(propname,"on_init")==0 )
					{
						obj->events.init = strdup(propval);
					}
					else if (strcmp(propname,"on_precommit")==0 )
					{
						obj->events.precommit = strdup(propval);
					}
					else if (strcmp(propname,"on_presync")==0 )
					{
						obj->events.presync = strdup(propval);
					}
					else if (strcmp(propname,"on_sync")==0 )
					{
						obj->events.sync = strdup(propval);
					}
					else if (strcmp(propname,"on_postsync")==0 )
					{
						obj->events.postsync = strdup(propval);
					}
					else if (strcmp(propname,"on_commit")==0 )
					{
						obj->events.commit = strdup(propval);
					}
					else if (strcmp(propname,"on_finalize")==0 )
					{
						obj->events.finalize = strdup(propval);
					}
					else if (strcmp(propname,"name")==0)
					{
						if (object_set_name(obj,propval)==NULL)
						{
							syntax_error(filename,linenum,"property name %s could not be used", propval);
							REJECT;
						}
						else
							ACCEPT;
					}
					else if ( strcmp(propname,"heartbeat")==0 )
					{
						obj->heartbeat = convert_to_timestamp(propval);
						ACCEPT;
					}
					else if (strcmp(propname,"groupid")==0){
						strncpy(obj->groupid, propval, sizeof(obj->groupid));
					}
					else if (strcmp(propname,"flags")==0)
					{
						if(set_flags(obj,propval) == 0)
						{
							REJECT;
						}
						else
							ACCEPT;
					}
					else if (strcmp(propname,"library")==0)
					{
						output_warning("%s(%d): libraries not yet supported", filename, linenum);
						/* TROUBLESHOOT
							An attempt to use the <b>library</b> GLM directive was made.  Library directives
							are not supported yet.
						 */
						ACCEPT;
						DONE;
					}
					else if ( strcmp(propname,"module")==0 )
					{
						if ( strcmp(propval,obj->oclass->module->name)!=0 )
						{
							output_error("%s(%d): module '%s' does not match module of class '%s.%s'",filename,linenum,propval,obj->oclass->module->name,obj->oclass->name);
							REJECT;
							DONE;
						}
						else
						{
							ACCEPT;
						}
					}
					else if ( strcmp(propname,"guid")==0 )
					{
						if ( sscanf(propval,"%08llX%08llX",obj->guid,obj->guid+1) != 2 )
						{
							output_error("%s(%d): guid '%s' is not valid",filename,linenum,propval);
							REJECT;
							DONE;
						}
						else
						{
							ACCEPT;
						}
					}
					else
					{
						syntax_error(filename,linenum,"property %s is not defined in class %s", propname, oclass->name);
						REJECT;
					}
				}
				else if (prop->ptype==PT_object)
				{	void *addr = object_get_addr(obj,propname);
					if (addr==NULL)
					{
						syntax_error(filename,linenum,"unable to get %s member %s", format_object(obj).c_str(), propname);
						REJECT;
					}
					else
					{
						add_unresolved(obj,PT_object,addr,oclass,propval,filename,linenum,UR_NONE);
						ACCEPT;
					}
				}
				else if ( prop->ptype >= PT_char8 && prop->ptype <= PT_char1024 )
				{
					int len = object_set_value_by_name(obj,propname,propval);
					if ( len < (int)strlen(propval) )
					{
						syntax_error(filename,linenum,"property %s of %s could not be set to value '%s' (only %d bytes read)", propname, format_object(obj).c_str(), propval, len);
						REJECT;
					}
					else
					{
						ACCEPT;
					}
				}
				else if ( object_set_value_by_name(obj,propname,propval) == 0 )
				{
					syntax_error(filename,linenum,"property %s of %s could not be set to value '%s'", propname, format_object(obj).c_str(), propval);
					REJECT;
				}
				else
					ACCEPT; // @todo shouldn't this be REJECT?
			}
		}
		if WHITE ACCEPT;
		if LITERAL(";") {ACCEPT;}
		else
		{
			syntax_error(filename,linenum,"expected ';' at end of property specification");
			REJECT;
		}
	}
	else if LITERAL("}") {/* don't accept yet */ DONE;}
	else { syntax_error_here(HERE); REJECT; }
	/* may be repeated */
	if TERM(object_properties(HERE,oclass,obj))
	{
		ACCEPT;
	}
	else
	{
		REJECT;
	}
	DONE;
}

int GldLoader::object_name_id(PARSER,char *classname, int64 *id)
{
	START;
	if WHITE ACCEPT;
	if TERM(dotted_name(HERE,classname,MAXCLASSNAMELEN))
	{
		*id = -1; /* anonymous object */
		if LITERAL(":")
		{
			TERM(integer(HERE,id));
		}
		ACCEPT;
		DONE;
	}
	else if TERM(name(HERE,classname,MAXCLASSNAMELEN))
	{
		*id = -1; /* anonymous object */
		if LITERAL(":")
		{
			TERM(integer(HERE,id));
		}
		ACCEPT;
		DONE;
	}
	else
		REJECT;
}

int GldLoader::object_name_id_range(PARSER,char *classname, int64 *from, int64 *to)
{
	START;
	if WHITE ACCEPT;
	if (TERM(dotted_name(HERE,classname,MAXCLASSNAMELEN)) && LITERAL(":") && TERM(integer(HERE,from)) && LITERAL("..")) ACCEPT
	else if (TERM(name(HERE,classname,MAXCLASSNAMELEN)) && LITERAL(":") && TERM(integer(HERE,from)) && LITERAL("..")) ACCEPT
	else REJECT;
	if (TERM(integer(HERE,to))) ACCEPT else
	{
		syntax_error(filename,linenum,"expected id range end value");
		REJECT;
	}
	DONE;
}

int GldLoader::object_name_id_count(PARSER,char *classname, int64 *count)
{
	START;
	if WHITE ACCEPT;
	if (TERM(dotted_name(HERE,classname,MAXCLASSNAMELEN)) && LITERAL(":") && LITERAL("..")) ACCEPT
	else if (TERM(name(HERE,classname,MAXCLASSNAMELEN)) && LITERAL(":") && LITERAL("..")) ACCEPT
	else REJECT;
	if (TERM(integer(HERE,count))) ACCEPT else
	{
		syntax_error(filename,linenum,"expected id count");
		REJECT;
	}
	DONE;
}

int GldLoader::object_block(PARSER, OBJECT *parent, OBJECT **subobj)
{
#define NAMEOBJ  /* DPC: not sure what this does, but it doesn't seem to be harmful */
#ifdef NAMEOBJ
	static OBJECT nameobj;
#endif
	FULLNAME space;
	char classname[MAXCLASSNAMELEN+1];
	CLASS *oclass;
	OBJECT *obj=NULL;
	int64 id=-1, id2=-1;
	START;

	// @TODO push context here

	if WHITE ACCEPT;
	if (LITERAL("namespace") && (WHITE,TERM(name(HERE,space,sizeof(space)))) && (WHITE,LITERAL("{")))
	{
		if (!object_open_namespace(space))
		{
			syntax_error(filename,linenum,"namespace %s could not be opened", space);
			REJECT;
		}

		while (TERM(object_block(HERE,parent,subobj))) {LITERAL(";");}
		while (WHITE);
		if (LITERAL("}"))
		{	object_close_namespace();
			ACCEPT;
			DONE;
		}
		else
		{
			syntax_error(filename,linenum,"namespace %s missing closing }", space);
			REJECT;
		}
	}

	if WHITE ACCEPT;
	if (LITERAL("object") && WHITE) ACCEPT else REJECT /* enforced whitespace */

	/* objects should not be started until all deferred schedules are done */
	if ( global_threadcount>1 )
	{
		if ( schedule_createwait()==FAILED )
		{
			syntax_error(filename,linenum,"object create cannot proceed when a schedule error persists");
			REJECT;
		}
	}

	//if WHITE ACCEPT;
	if TERM(object_name_id_range(HERE,classname,&id,&id2))
	{
		oclass = class_get_class_from_classname(classname);
		if (oclass==NULL) 
		{
			syntax_error(filename,linenum,"class '%s' is not known", classname);
			REJECT;
		}
		id2++;
		ACCEPT;
	}
	else if TERM(object_name_id_count(HERE,classname,&id2))
	{
		id=-1; id2--;  /* count down to zero inclusive */
		oclass = class_get_class_from_classname(classname);
		if (oclass==NULL) 
		{
			syntax_error(filename,linenum,"class '%s' is not known", classname);
			REJECT;
		}
		ACCEPT;
	}
	else if TERM(object_name_id(HERE,classname,&id))
	{
		oclass = class_get_class_from_classname(classname);
		if (oclass==NULL)
		{
			syntax_error(filename,linenum,"class '%s' is not known", classname);
			REJECT;
		}
		CLASS *aclass = class_get_class_from_classname(classname,oclass);
		if ( aclass != NULL )
		{
			syntax_error(filename,linenum,"class '%s' module reference is ambiguous (using '%s' instead of '%s')", classname,oclass->module ? oclass->module->name : "runtime", aclass->module ? aclass->module->name : "runtime");
		}
		ACCEPT;
	}
	else
	{
		syntax_error(filename,linenum,"expected object id or range");
		REJECT;
	}
	if WHITE ACCEPT;
	if (LITERAL("{")) ACCEPT else
	{
		syntax_error(filename,linenum,"expected object block starting {");
		REJECT;
	}

	/* id(s) is/are valid */
#ifdef NAMEOBJ
	nameobj.name = classname;
#endif
	if (id2==-1) id2=id+1; /* create singleton */
	BEGIN_REPEAT;
	while (id<id2)
	{
		REPEAT;
		if (oclass->create!=NULL)
		{
#ifdef NAMEOBJ
			obj = &nameobj;
#endif
			if ((*oclass->create)(&obj,parent)==0) 
			{
				syntax_error(filename,linenum,"create failed for object %s:%d", classname, id);
				REJECT;
			}
			else if (obj==NULL
#ifdef NAMEOBJ
				|| obj==&nameobj
#endif
				) 
			{
				syntax_error(filename,linenum,"create failed name object %s:%d", classname, id);
				REJECT;
			}
		}
		else // need to create object here because class has no create function 
		{
			obj = object_create_single(oclass);
			if ( obj==NULL )
			{
				syntax_error(filename,linenum,"create failed for object %s:%d", classname, id);
				REJECT;
			}
			object_set_parent(obj,parent);
		}
		if (id!=-1 && load_set_index(obj,(OBJECTNUM)id)==FAILED)
		{
			syntax_error(filename,linenum,"unable to index object id number for %s:%d", classname, id);
			REJECT;
		}
		else if TERM(object_properties(HERE,oclass,obj))
		{
			ACCEPT;
		} 
		else REJECT;
		if (id==-1) id2--; else id++;
	}
	END_REPEAT;
	if WHITE ACCEPT;
	if LITERAL("}") ACCEPT else
	{
		syntax_error(filename,linenum,"expected object block closing }");
		REJECT;
	}
	if (subobj) *subobj = obj;
	
	// @TODO pop context here

	DONE;
}

int GldLoader::import(PARSER)
{
	char modname[32];
	char fname[1024];
	START;
	if WHITE ACCEPT;
	if (LITERAL("import") && WHITE) /* enforced whitespace */
	{
		if (TERM(name(HERE,modname,sizeof(modname))) && WHITE) /* enforced whitespace */
		{
			current_object = NULL; /* object context */
			current_module = NULL; /* module context */
			if TERM(alternate_value(HERE,fname,sizeof(fname)))
			{
				if LITERAL(";")
				{
					int result;
					MODULE *module = module_find(modname);
					if (module==NULL)
					{
						syntax_error(filename,linenum,"module %s not loaded", modname);
						REJECT;
					}
					result = module_import(module,fname);
					if (result < 0)
					{
						syntax_error(filename,linenum,"%d errors loading importing %s into %s module", -result, fname, modname);
						REJECT;
					}
					else if (result==0)
					{
						syntax_error(filename,linenum,"module %s load of %s failed; %s", modname, fname, errno?strerror(errno):"(no details)");
						REJECT;
					}
					else
					{
						IN_MYCONTEXT output_verbose("%d objects loaded to %s from %s", result, modname, fname);
						ACCEPT;
					}
				}
				else
				{
					syntax_error(filename,linenum,"expected ; after module %s import from %s statement", modname, fname);
					REJECT;
				}
			}
			else
			{
				syntax_error(filename,linenum,"expected filename after module %s import statement", modname);
				REJECT;
			}
		}
		else
		{
			syntax_error(filename,linenum,"expected module name after import statement");
			REJECT;
		}
	}
	DONE
}

int GldLoader::export_model(PARSER)
{
	char modname[32];
	char fname[1024];
	START;
	if WHITE ACCEPT;
	if (LITERAL("export") && WHITE) /* enforced whitespace */
	{
		if (TERM(name(HERE,modname,sizeof(modname))) && WHITE) /* enforced whitespace */
		{
			current_object = NULL; /* object context */
			current_module = NULL; /* module context */
			if TERM(alternate_value(HERE,fname,sizeof(fname)))
			{
				if LITERAL(";")
				{
					int result;
					MODULE *module = module_find(modname);
					if (module==NULL)
					{
						syntax_error(filename,linenum,"module %s not loaded", modname);
						REJECT;
					}
					if ( !load_resolve_all() )
						syntax_error(filename,linenum,"module export encountered before all object names were resolved", modname);
					result = module_export(module,fname);
					if (result < 0)
					{
						syntax_error(filename,linenum,"%d errors export %s from %s module", -result, fname, modname);
						REJECT;
					}
					else if (result==0)
					{
						syntax_error(filename,linenum,"module %s export of %s failed; %s", modname, fname, errno?strerror(errno):"(no details)");
						REJECT;
					}
					else
					{
						IN_MYCONTEXT output_verbose("%d objects export from %s to %s", result, modname, fname);
						ACCEPT;
					}
				}
				else
				{
					syntax_error(filename,linenum,"expected ; after module %s export from %s statement", modname, fname);
					REJECT;
				}
			}
			else
			{
				syntax_error(filename,linenum,"expected export specification after module %s export statement", modname);
				REJECT;
			}
		}
		else
		{
			syntax_error(filename,linenum,"expected module name after import statement");
			REJECT;
		}
	}
	DONE
}

int GldLoader::library(PARSER)
{
	START;
	if WHITE ACCEPT;
	if (LITERAL("library") && WHITE) /* enforced whitespace */
	{
		char libname[1024];
		if ( TERM(dotted_name(HERE,libname,sizeof(libname))) && (WHITE,LITERAL(";")))
		{
			output_warning("%s(%d): libraries not yet supported", filename, linenum);
			/* TROUBLESHOOT
				An attempt to parse a <b>library</b> GLM directive was made.  Library directives
				are not supported yet.
			 */
			ACCEPT;
			DONE;
		}
		else
		{
			syntax_error(filename,linenum,"library syntax error");
			REJECT;
		}
	}
	REJECT;
}

int GldLoader::schedule(PARSER)
{
	int startline = linenum;
	char schedname[64];
	START;
	if WHITE ACCEPT;
	if (LITERAL("schedule") && WHITE && TERM(name(HERE,schedname,sizeof(schedname))) && (WHITE,LITERAL("{")))
	{
		char buffer[65536], *p=buffer;
		int nest=0;
		for (nest=0; nest>=0; _m++)
		{
			char c = *HERE;
			if (c=='\0') break;
			switch (c) {
			case '{': nest++; *p++ = c; break;
			case '}': if (nest-->0) *p++ = c; break; 
			case '\n': *p++ = c; ++linenum; break;
			//case '\r': *p++ = c; ++linenum; break;
			default: *p++ = c; break;
			}
			*p = '\0';
		}
		SCHEDULE *sch = schedule_create(schedname, buffer);
		if ( sch != NULL )
		{
			sch->flags |= SN_USERDEFINED;
			ACCEPT;
		}
		else
		{
			syntax_error(filename,startline,"schedule '%s' is not valid", schedname);
			REJECT;
		}
	}
	else
		REJECT;
	DONE;
}

int GldLoader::linkage_term(PARSER,::instance *inst)
{
	int startline = linenum;
	char fromobj[64];
	char fromvar[64];
	char toobj[64];
	char tovar[64];
	START;
	if WHITE ACCEPT;
	if ( TERM(name(HERE,fromobj,sizeof(fromobj))) && LITERAL(":") && TERM(name(HERE,fromvar,sizeof(fromvar))) 
		&& (WHITE,LITERAL("->")) && (WHITE,TERM(name(HERE,toobj,sizeof(toobj)))) && LITERAL(":") && TERM(name(HERE,tovar,sizeof(tovar)))
		&& LITERAL(";"))
	{
		if ( linkage_create_writer(inst,fromobj,fromvar,toobj,tovar) ) ACCEPT 
		else {
			syntax_error(filename,startline,"linkage to write '%s:%s' to '%s:%s' is not valid", fromobj, fromvar, toobj, tovar);
			REJECT;
		}
		DONE;
	}
	OR if ( TERM(name(HERE,toobj,sizeof(toobj))) && LITERAL(":") && TERM(name(HERE,tovar,sizeof(tovar))) 
		&& (WHITE,LITERAL("<-")) && (WHITE,TERM(name(HERE,fromobj,sizeof(fromobj)))) && LITERAL(":") && TERM(name(HERE,fromvar,sizeof(fromvar)))
		&& LITERAL(";"))
	{
		if ( linkage_create_reader(inst,fromobj,fromvar,toobj,tovar) ) ACCEPT 
		else {
			syntax_error(filename,startline,"linkage to read '%s:%s' from '%s:%s' is not valid", fromobj, fromvar, toobj, tovar);
			REJECT;
		}
		DONE;
	}
	OR if ( LITERAL("model") && WHITE && TERM(value(HERE,inst->model,sizeof(inst->model))) && (WHITE,LITERAL(";")))
	{
		ACCEPT;
		DONE;
	}
	OR if ( LITERAL("cacheid") && WHITE && TERM(integer(HERE,(long long*)&(inst->cacheid))) && (WHITE,LITERAL(";")))
	{
		ACCEPT;
		DONE;
	}
	OR if ( LITERAL("mode") && WHITE && TERM(value(HERE,inst->cnxtypestr,sizeof(inst->cnxtypestr))) && (WHITE, LITERAL(";")))
	{
		ACCEPT;
		DONE;
	}
	OR if ( LITERAL("execdir") && WHITE && TERM(value(HERE,inst->execdir,sizeof(inst->execdir))) && (WHITE, LITERAL(";")))
	{
		ACCEPT;
		DONE;
	}
	OR if ( LITERAL("return_port") && WHITE && TERM(integer16(HERE,(short*)&(inst->return_port))) && (WHITE, LITERAL(";")))
	{
		IN_MYCONTEXT output_debug("linkage_term(): return_port = %d", inst->return_port);
		ACCEPT;
		DONE;
	}
	OR if ( LITERAL("}") )
	{
		REJECT;
	}
	OR
	{
		syntax_error(filename,startline,"unrecognized instance term at or after '%.10s...'", HERE);
		REJECT;
	}
	DONE;
	
}
int GldLoader::instance_block(PARSER)
{
	int startline = linenum;
	char instance_host[256];
	START;
	if WHITE ACCEPT;
	if ( LITERAL("instance") && WHITE && TERM(hostname(HERE,instance_host,sizeof(instance_host))) && (WHITE,LITERAL("{")))
	{
		::instance *inst = instance_create(instance_host);
		if ( !inst ) 
		{ 
			syntax_error(filename,startline,"unable to define an instance on %s", instance_host);
			REJECT; 
			DONE; 
		}
		ACCEPT;
		while ( TERM(linkage_term(HERE,inst)) ) ACCEPT;
		if ( (WHITE,LITERAL("}")) ) { ACCEPT; DONE }
		else REJECT;
	}
	else
		REJECT;
	DONE;
}

int GldLoader::gnuplot(PARSER, GUIENTITY *entity)
{
	char *p = entity->gnuplot;
	int _n = 0;
	while ( _p[_n]!='}' )
	{
		if (_p[_n]=='\n') linenum++;
		*p++ = _p[_n++];
		if ( p>entity->gnuplot+sizeof(entity->gnuplot) )
		{
			syntax_error(filename,linenum,"gnuplot script too long");
			return _n;
		}
	}
	return _n;
}

int GldLoader::gui_entity_parameter(PARSER, GUIENTITY *entity)
{
	char buffer[1024];
	char varname[64];
	char modname[64];
	char objname[64];
	char propname[64];
	START;
	if WHITE ACCEPT;
	if LITERAL("global")
	{
		ACCEPT;
		if WHITE ACCEPT;
		if (TERM(name(HERE,modname,sizeof(modname))) && LITERAL("::") && TERM(name(HERE,varname,sizeof(varname))) && (WHITE,LITERAL(";")))
		{
			char fullname[256];
			ACCEPT;
			sprintf(fullname,"%s::%s",modname,varname);
			gui_set_variablename(entity,fullname);
			DONE;
		}
		OR if (TERM(name(HERE,varname,sizeof(varname))) && (WHITE,LITERAL(";")))
		{
			ACCEPT;
			gui_set_variablename(entity,varname);
			if (gui_get_variable(entity) || gui_get_environment(entity))
			{
				DONE;
			}
			else
			{
				syntax_error(filename,linenum,"invalid gui global variable '%s'",varname);
				REJECT;
			}
		}
		else
		{
			syntax_error(filename,linenum,"invalid gui global variable specification");
			REJECT;
		}
	}
	OR if LITERAL("link") 
	{
		ACCEPT;
		if WHITE ACCEPT;
		if (TERM(name(HERE,objname,sizeof(objname))) && LITERAL(":") && TERM(name(HERE,propname,sizeof(propname))) && (WHITE,LITERAL(";")))
		{
			gui_set_objectname(entity,objname);
			gui_set_propertyname(entity,propname);
			ACCEPT; 
			DONE;
		}
		else
		{
			syntax_error(filename,linenum,"invalid gui link object:property specification");
			REJECT;
		}
	}
	OR if LITERAL("value") 
	{ 
		ACCEPT;
		if WHITE ACCEPT;
		if (TERM(value(HERE,buffer,sizeof(buffer))) && (WHITE,LITERAL(";")))
		{
			gui_set_value(entity,buffer);
			ACCEPT; 
			DONE;
		}
		else
		{
			syntax_error(filename,linenum,"invalid gui value specification");
			REJECT;
		}
	}
	OR if LITERAL("source") 
	{ 
		ACCEPT;
		if WHITE ACCEPT;
		if (TERM(value(HERE,buffer,sizeof(buffer))) && (WHITE,LITERAL(";")))
		{
			gui_set_source(entity,buffer);
			ACCEPT; 
			DONE;
		}
		else
		{
			syntax_error(filename,linenum,"invalid gui value specification");
			REJECT;
		}
	}
	OR if LITERAL("options") 
	{ 
		ACCEPT;
		if WHITE ACCEPT;
		if (TERM(value(HERE,buffer,sizeof(buffer))) && (WHITE,LITERAL(";")))
		{
			gui_set_options(entity,buffer);
			ACCEPT; 
			DONE;
		}
		else
		{
			syntax_error(filename,linenum,"invalid gui options specification");
			REJECT;
		}
	}	OR if LITERAL("unit") 
	{ 
		ACCEPT;
		if WHITE ACCEPT;
		if (TERM(value(HERE,buffer,sizeof(buffer))) && (WHITE,LITERAL(";")))
		{
			gui_set_unit(entity,buffer);
			if (gui_get_unit(entity))
			{
				ACCEPT; 
				DONE;
			}
			else
			{
				syntax_error(filename,linenum,"invalid gui unit '%s'", buffer);
				REJECT;
			}
		}
		else
		{
			syntax_error(filename,linenum,"invalid gui unit specification");
			REJECT;
		}
		ACCEPT;  
		DONE;
	}
	OR if LITERAL("size") 
	{ 
		ACCEPT;
		if WHITE ACCEPT;
		if (TERM(integer32(HERE,&entity->size)) && (WHITE,LITERAL(";")))
		{
			ACCEPT; 
			DONE;
		}
		else
		{
			syntax_error(filename,linenum,"invalid gui size specification");
			REJECT;
		}
		ACCEPT;  
		DONE;
	}
	OR if LITERAL("height") 
	{ 
		ACCEPT;
		if WHITE ACCEPT;
		if (TERM(integer32(HERE,&entity->height)) && (WHITE,LITERAL(";")))
		{
			ACCEPT; 
			DONE;
		}
		else
		{
			syntax_error(filename,linenum,"invalid gui height specification");
			REJECT;
		}
		ACCEPT;  
		DONE;
	}	
	OR if LITERAL("width") 
	{ 
		ACCEPT;
		if WHITE ACCEPT;
		if (TERM(integer32(HERE,&entity->width)) && (WHITE,LITERAL(";")))
		{
			ACCEPT; 
			DONE;
		}
		else
		{
			syntax_error(filename,linenum,"invalid gui width specification");
			REJECT;
		}
		ACCEPT;  
		DONE;
	}
	OR if ( LITERAL("gnuplot") && (WHITE,LITERAL("{")) )
	{
		ACCEPT;
		if ( TERM(gnuplot(HERE,entity)) )
		{
			ACCEPT;
			if ( LITERAL("}") )
			{
				ACCEPT;
				DONE;
			}
			else
			{
				syntax_error(filename,linenum,"missing closing } after gnuplot script");
				REJECT;
			}
		}
		else
		{
			syntax_error(filename,linenum,"invalid gnuplot script");
			REJECT;
		}
	}
	OR if ( LITERAL("wait") && (WHITE,TERM(value(HERE,entity->wait_for,sizeof(entity->wait_for)))) && (WHITE,LITERAL(";"))  )
	{
		ACCEPT;
		DONE;
	}
	OR if ( LITERAL("hold") && (WHITE,LITERAL(";")) )
	{
		ACCEPT;
		entity->hold = 1;
		DONE;
	}
	REJECT;
}

int GldLoader::gui_entity_action(PARSER, GUIENTITY *parent)
{
	START;
	if WHITE ACCEPT;
	if LITERAL("action")
	{
		GUIENTITY *entity = gui_create_entity();
		gui_set_type(entity,GUI_ACTION);
		gui_set_srcref(entity,filename,linenum);
		entity->parent = parent;
		ACCEPT;
		if WHITE ACCEPT;
		if (TERM(value(HERE,entity->action,sizeof(entity->action))) && (WHITE,LITERAL(";")))
		{
			ACCEPT;
			DONE;
		}
		else {
			syntax_error(filename,linenum,"invalid gui action specification");
			REJECT;
		}
	}
	REJECT;
}

int GldLoader::gui_entity_type(PARSER, GUIENTITYTYPE *type)
{
	START;
	if WHITE ACCEPT;
	// labeling entities
	if LITERAL("title") { ACCEPT; *type = GUI_TITLE; DONE; };
	if LITERAL("status") { ACCEPT; *type = GUI_STATUS; DONE; };
	if LITERAL("text") { ACCEPT; *type = GUI_TEXT; DONE; };
	// input entities
	if LITERAL("input") { ACCEPT; *type = GUI_INPUT; DONE; };
	if LITERAL("check") { ACCEPT; *type = GUI_CHECK; DONE; };
	if LITERAL("radio") { ACCEPT; *type = GUI_RADIO; DONE; };
	if LITERAL("select") { ACCEPT; *type = GUI_SELECT; DONE; };
	// output entities
	if LITERAL("browse") { ACCEPT; *type = GUI_BROWSE; DONE; };
	if LITERAL("table") { ACCEPT; *type = GUI_TABLE; DONE; };
	if LITERAL("graph") { ACCEPT; *type = GUI_GRAPH; DONE; };
	// grouping entities
	if LITERAL("row") { ACCEPT; *type = GUI_ROW; DONE; };
	if LITERAL("tab") { ACCEPT; *type = GUI_TAB; DONE; }; // beware not to put this before "table"
	if LITERAL("page") { ACCEPT; *type = GUI_PAGE; DONE; };
	if LITERAL("group") { ACCEPT; *type = GUI_GROUP; DONE; };
	if LITERAL("span") { ACCEPT; *type = GUI_SPAN; DONE; };
	REJECT;
}

int GldLoader::gui_entity(PARSER, GUIENTITY *parent)
{
	//char buffer[1024];
	GUIENTITYTYPE type;
	START;
	if WHITE ACCEPT;
	if TERM(gui_entity_type(HERE,&type))
	{ 
		GUIENTITY *entity = gui_create_entity();
		gui_set_type(entity,type);
		gui_set_srcref(entity,filename,linenum);
		gui_set_parent(entity,parent);
		if WHITE ACCEPT;
		if LITERAL("{")
		{
			ACCEPT;
			while (true) {
				if WHITE ACCEPT;
				if (gui_is_grouping(entity) && TERM(gui_entity(HERE,entity))) 
				{
					ACCEPT; 
					continue; 
				}
				if (TERM(gui_entity_parameter(HERE,entity))) { ACCEPT; continue; }
				if (TERM(gui_entity_action(HERE,entity))) { ACCEPT; continue; }
				if LITERAL("}") { ACCEPT; break; }
				syntax_error(filename,linenum,"unknown gui entity");
				REJECT;
			} 
			DONE;
		}
		if TERM(gui_entity_parameter(HERE,entity)) { ACCEPT; DONE; }
		if (TERM(gui_entity_action(HERE,entity))) { ACCEPT; DONE; }
		if ( LITERAL(";" ) ) { ACCEPT; DONE; }
		REJECT;
	}
	REJECT;
}

int GldLoader::gui(PARSER)
{
	START;
	if WHITE ACCEPT;
	if (LITERAL("gui") && (WHITE,LITERAL("{")))
	{
		while TERM(gui_entity(HERE,NULL)) ACCEPT;
		if (WHITE,LITERAL("}")) 
		{
			if (gui_wait()==0)
			{
				syntax_error(filename,linenum,"quit requested by user");
				REJECT;
			}
			ACCEPT;
		}
	}
	else REJECT;
	DONE;
}

int GldLoader::C_code_block(PARSER, char *buffer, int size)
{
	int n_curly = 0;
	int in_quotes = 0;
	int in_quote = 0;
	int in_comment = 0;
	int in_linecomment = 0;
	char *d = buffer;
	START;
	do 
	{
		char c = *_p;
		int skip=0;
		int ignore_curly = in_quotes || in_quote || in_comment || in_linecomment;
		switch (c) {
		case '{': if (!ignore_curly) n_curly++; break;
		case '}': if (!ignore_curly) n_curly--; break;
		case '/': if (_p[1]=='*') skip=1, in_comment=1; else if (_p[1]=='/') skip=1, in_linecomment=1; break;
		case '*': if (_p[1]=='/' && in_comment) skip=1, in_comment=0; break;
		case '\n': in_linecomment=0; linenum++; break;
		default: break;
		}
		*d++ = *_p;
		if (skip) _n++,*d++=*++_p;
	} while ( *++_p!='\0' && _n++<size && n_curly>=0 );
	*--d='\0'; _n--; // don't include the last curly
	DONE;
}

int GldLoader::filter_name(PARSER, char *result, int size)
{
	START;
	/* names cannot start with a digit */
	if (isdigit(*_p)) return 0;
	while ((size>1 && isalpha(*_p)) || isdigit(*_p) || *_p=='_') COPY(result);
	result[_n]='\0';
	DONE;
}
int GldLoader::double_timestep(PARSER,double *step)
{
	START;
	if ( WHITE,TERM(real_value(HERE,step)) )
	{
		UNIT *from = NULL;
		if ( WHITE,TERM(unitspec(HERE,&from)) )
		{
			// convert to seconds
			UNIT *to = unit_find("s");
			if ( unit_convert_ex(from,to,step)==0)
			{
				REJECT;
			}
			else
			{
				ACCEPT;
			}
		}
		else
		{
			ACCEPT;
		}
	}
	else
	{
		REJECT;
	}
	DONE;
}
int GldLoader::filter_mononomial(PARSER,char *domain,double *a, unsigned int *n)
{
	double x[64];
	double m = -1;
	double sign = 1;
	double coeff = 1;
	int64 power = 0;
	int first = 1;
	START;
	memset(x,0,sizeof(x));
	if ( WHITE,(first||LITERAL("+")||(LITERAL("-")&&(sign=-1,true)))
		&& (WHITE,TERM(real_value(HERE,&coeff))||(coeff=1,true))
		&& ((WHITE,LITERAL(domain)&&(power=1,true) && (LITERAL("^") && TERM(integer(HERE,&power))))||true) )
	{
		first = 0;
		if ( power > 63 )
		{
			syntax_error(filename,linenum,"filter polynomial order cannot be higher than 63");
			REJECT;
		}
		else
		{
			ACCEPT;
			x[power] = sign*coeff;
			if ( power > m )
				m = power;
		}
	}
	if ( m==-1 )
	{
		syntax_error(filename,linenum,"invalid polynomial");
		REJECT;
	}
	else
	{
		// copy to result buffers
		*n = (m+1);
		memcpy(a,x,sizeof(double)*(m+1));
	}
	DONE;
}

int GldLoader::filter_polynomial(PARSER,char *domain,double *a,unsigned int *n)
{
	double x[64]; // maximum 64th order polynomial
	int m = -1; // order of polynomial
	int first = 1;
	START;
	memset(x,0,sizeof(x));
	if ( WHITE,LITERAL("(") )
	{
		ACCEPT;
		while ( !(WHITE,LITERAL(")")) )
		{
			double sign = 1;
			double coeff = 1;
			int64 power = 0;
			if ( WHITE,(first||LITERAL("+")||(LITERAL("-")&&(sign=-1,true)))
				&& (WHITE,TERM(real_value(HERE,&coeff))||(coeff=1,true))
				&& ((WHITE,LITERAL(domain)&&(power=1,true) && (LITERAL("^") && TERM(integer(HERE,&power))))||true) )
			{
				first = 0;
				if ( power > 63 )
				{
					syntax_error(filename,linenum,"filter polynomial order cannot be higher than 63");
					REJECT;
					break;
				}
				else
				{
					ACCEPT;
					x[power] = sign*coeff;
					if ( power > m )
						m = power;
				}
			}
		}
		ACCEPT;
		if ( m==-1 )
		{
			syntax_error(filename,linenum,"invalid polynomial");
			REJECT;
		}
		else
		{
			// copy to result buffers
			*n = (m+1);
			memcpy(a,x,sizeof(double)*(m+1));
		}
	}
	else if ( TERM(filter_mononomial(HERE,domain,a,n)) )
	{
		ACCEPT;
	}
	else
	{
		REJECT;
	}
	DONE;
}

int GldLoader::filter_option(PARSER, unsigned int64 *flags, unsigned int64 *resolution, double *minimum, double *maximum)
{
	START;
	if WHITE ACCEPT;
	if ( LITERAL("resolution") && (WHITE,LITERAL("=")) && (WHITE,TERM(unsigned_integer(HERE,resolution))) )
	{
		*flags |= FC_RESOLUTION;
		ACCEPT;
	}
	else if ( LITERAL("minimum") && (WHITE,LITERAL("=")) && (WHITE,TERM(real_value(HERE,minimum))) )
	{
		*flags |= FC_MINIMUM;
		ACCEPT;
	}
	else if ( LITERAL("maximum") && (WHITE,LITERAL("=")) && (WHITE,TERM(real_value(HERE,maximum))) )
	{
		*flags |= FC_MAXIMUM;
		ACCEPT;
	}
	else
	{
		syntax_error(filename,linenum,"filter option at or near '%-10.10s' is not recognized", HERE);
		REJECT;
	}
	DONE;
}

int GldLoader::filter_block(PARSER)
{
	char tfname[1024];
	START;
	if WHITE ACCEPT;
	if ( LITERAL("filter") && (WHITE,TERM(filter_name(HERE,tfname,sizeof(tfname)))) )
	{
		char domain[64];
		double timestep=1;
		double timeskew=0;
		unsigned int64 flags = 0;
 		unsigned int64 resolution = 0;
 		double minimum = 0.0;
 		double maximum = 1.0;
		if ( (WHITE,LITERAL("(")) && (WHITE,TERM(name(HERE,domain,sizeof(domain)))) )
		{
			if ( strcmp(domain,"z")==0 )
			{
				double a[64],b[64]; // polynomial coefficients
				unsigned int n,m; // polynomial orders

				// parse z-domain filter parameters
				ACCEPT;
				if ( (WHITE,LITERAL(",")) && (WHITE,TERM(double_timestep(HERE,&timestep))) ) { ACCEPT; }
				if ( (WHITE,LITERAL(",")) && (WHITE,TERM(double_timestep(HERE,&timeskew))) ) { ACCEPT; }
				while ( (WHITE,LITERAL(",")) && (WHITE,TERM(filter_option(HERE,&flags,&resolution,&minimum,&maximum))) ) { ACCEPT; }
				if ( WHITE,LITERAL(")") ) { ACCEPT; }
				else
				{
					syntax_error(filename,linenum,"filter '%s' arguments are not valid at or near '%-10.10s'", tfname, HERE);
					REJECT;
				}

				// parse z-domain filter numerator and denominator
				if ( (WHITE,LITERAL("=")) && (WHITE,TERM(filter_polynomial(HERE,domain,b,&m))) && (WHITE,LITERAL("/"))
					&& (WHITE,TERM(filter_polynomial(HERE,domain,a,&n))) )
				{
					if ( transfer_function_add(tfname,domain,timestep,timeskew,n,a,m,b)==0 )
					{
						syntax_error(filename,linenum,"unable to create transfer function'%s(%s)",tfname,domain);
						REJECT;
					}
					else if ( transfer_function_constrain(tfname,flags,resolution,minimum,maximum)==0 )
 					{
 						syntax_error(filename,linenum,"unable to constrain transfer function'%s(%s)",tfname,domain);
 						REJECT;
 					}
					else
					{
						ACCEPT;
					}
				}
				else
				{
					syntax_error(filename,linenum,"filter transfer function is not valid");
					REJECT;
				}
			}
			else {
				syntax_error(filename,linenum,"only z-domain filters are supported");
				REJECT;
			}
		}
		else
		REJECT;
	}
	else
		REJECT;
	DONE;
}

int GldLoader::extern_block(PARSER)
{
	char code[65536];
	char libname[1024];
	char fnclist[4096];

	START;
	if WHITE ACCEPT;
	if ( LITERAL("extern") && (WHITE,LITERAL("\"C\"") ))
	{
		int startline=0;
		if WHITE ACCEPT;
		if ( TERM(name(HERE,libname,sizeof(libname))) && (WHITE,LITERAL(":")) && (WHITE,TERM(namelist(HERE,fnclist,sizeof(fnclist)))) )
		{
			ACCEPT;
		}
		else
		{
			syntax_error(filename,linenum,"missing library name and/or external function list");
			REJECT;
		}
		if ( WHITE,LITERAL("{") && (WHITE,(startline=linenum),TERM(C_code_block(HERE,code,sizeof(code)))) && LITERAL("}") ) // C-code block
		{
			int rc = module_compile(libname,code,global_module_compiler_flags,
				"typedef struct { void *data, *info;} GLXDATA;\n"
				"#define GLXdouble(X) (*((double*)(X.data)))\n"
				/* TODO add external interface code before this line */,
				filename,startline-1);
			if ( rc==0 )
			{	
				if ( module_load_function_list(libname,fnclist) )
				{
					ACCEPT;
				}
				else
				{
					syntax_error(filename,linenum,"unable to load inline functions '%s' from library '%s'", fnclist, libname);
					REJECT;
				}
			}
			else
			{
				syntax_error(filename,linenum,"module_compile error encountered (rc=%d)", rc);
				REJECT;
			}
		}
		else if ( WHITE,LITERAL(";")	)
		{
			if ( module_load_function_list(libname,fnclist) )
			{
				ACCEPT;
			}
			else
			{
				syntax_error(filename,linenum,"unable to load external functions '%s' from library '%s'", fnclist, libname);
				REJECT;
			}
		}
		else
		{
			REJECT;
		}
	}
	DONE;
}

int GldLoader::global_declaration(PARSER)
{
	START;
	if ( WHITE,LITERAL("global") )
	{
		char proptype[256];
		char varname[256];
		char pvalue[1024];
		if ( (WHITE,TERM(name(HERE,proptype,sizeof(proptype)))) 
			&& (WHITE,TERM(name(HERE,varname,sizeof(varname))))
			)
		{
			UNIT *pUnit = NULL;
			if ( (WHITE,LITERAL("[")) && (WHITE,TERM(unitspec(HERE,&pUnit))) && (WHITE,LITERAL("]")) )
			{
			}
			else
				pUnit = NULL;
			if ( (WHITE,TERM(value(HERE,pvalue,sizeof(pvalue)))) )
			{
				PROPERTYTYPE ptype = property_get_type(proptype);
				GLOBALVAR *var = global_create(varname,ptype,NULL,PT_SIZE,1,PT_ACCESS,PA_PUBLIC,NULL);
				if ( var==NULL )
				{
					syntax_error(filename,linenum,"global '%s %s' cannot be defined", proptype, varname);
					REJECT;
				}
				var->prop->unit = pUnit;
				if ( class_string_to_property(var->prop, var->prop->addr,pvalue)==0 )
				{
					syntax_error(filename,linenum,"global '%s %s' cannot be set to '%s'", proptype, varname, pvalue);
					REJECT;
				}
			}
		}
		ACCEPT;
		DONE;
	}
	else
		REJECT;
}

int GldLoader::link_declaration(PARSER)
{
	START;
	if ( WHITE,LITERAL("link") )
	{
		char path[1024];
		if ( (WHITE,TERM(value(HERE,path,sizeof(path)))) && LITERAL(";") )
		{
			if ( !link_create(path) )
			{
				syntax_error(filename,linenum,"unable to link '%s'",path);
				REJECT;
			}
		}
		ACCEPT;
		DONE;
	}
	else
		REJECT;
}

int GldLoader::script_directive(PARSER)
{
	START;
	if ( WHITE,LITERAL("script") )
	{
		char command[1024];
		if WHITE { ACCEPT; }
		if ( LITERAL("on_create") )
		{	if ( WHITE,TERM(value(HERE,command,sizeof(command))) && (WHITE,LITERAL(";")) )
			{
				if ( exec_add_createscript(command)==0 )
				{
					syntax_error(filename,linenum,"unable to add on_create script '%s'",command);
					REJECT;
				}
				else
				{
					ACCEPT; DONE;
				}
			}
			else
				REJECT;
		}
		if ( LITERAL("on_init") )
		{	
			if ( WHITE,TERM(value(HERE,command,sizeof(command))) && (WHITE,LITERAL(";")) )
			{
				if ( exec_add_initscript(command)==0 )
				{
					syntax_error(filename,linenum,"unable to add on_init script '%s'",command);
					REJECT;
				}
				else
				{
					ACCEPT; DONE;
				}
			}
			else
				REJECT;
		}
		if ( LITERAL("on_sync") )
		{	
			if ( WHITE,TERM(value(HERE,command,sizeof(command))) && (WHITE,LITERAL(";")) )
			{
				if ( exec_add_syncscript(command)==0 )
				{
					syntax_error(filename,linenum,"unable to add on_sync script '%s'",command);
					REJECT;
				}
				else
				{
					ACCEPT; DONE;
				}
			}
			else
				REJECT;
		}
		if ( LITERAL("on_precommit") )
		{
			if ( WHITE,TERM(value(HERE,command,sizeof(command))) && (WHITE,LITERAL(";")) )
			{
				if ( exec_add_precommitscript(command)==0 )
				{
					syntax_error(filename,linenum,"unable to add on_precommit script '%s'",command);
					REJECT;
				}
				else
				{
					ACCEPT; DONE;
				}
			}
			else
				REJECT;
		}
		if ( LITERAL("on_commit") )
		{
			if ( WHITE,TERM(value(HERE,command,sizeof(command))) && (WHITE,LITERAL(";")) )
			{
				if ( exec_add_commitscript(command)==0 )
				{
					syntax_error(filename,linenum,"unable to add on_commit script '%s'",command);
					REJECT;
				}
				else
				{
					ACCEPT; DONE;
				}
			}
			else
				REJECT;
		}
		if ( LITERAL("on_term") )
		{
			if ( WHITE,TERM(value(HERE,command,sizeof(command))) && (WHITE,LITERAL(";")) )
			{
				if ( exec_add_termscript(command)==0 )
				{
					syntax_error(filename,linenum,"unable to add on_term script '%s'",command);
					REJECT;
				}
				else
				{
					ACCEPT; DONE;
				}
			}
			else
				REJECT;
		}
		if ( LITERAL("export") )
		{
			if ( WHITE,TERM(name(HERE,command,sizeof(command))) && (WHITE,LITERAL(";")) )
			{
				if ( exec_add_scriptexport(command)==0 )
				{
					syntax_error(filename,linenum,"unable to export '%s'",command);
					REJECT;
				}
				else
				{
					ACCEPT; DONE;
				}
			}
			else
				REJECT;
		}
		if ( TERM(value(HERE,command,sizeof(command))) && (WHITE,LITERAL(";")) )
		{
			int rc;
			IN_MYCONTEXT output_verbose("running command [%s]", command);
			rc = system(command);
			if ( rc!=0 )
			{
				syntax_error(filename,linenum,"script failed - return code %d", rc);
				REJECT;
			}
			else
			{
				ACCEPT; DONE;
			}
		}
		else
		{
			REJECT;
		}
	}
	else
		REJECT;
}

int GldLoader::dump_directive(PARSER)
{
	START;
	if ( WHITE,LITERAL("dump") )
	{
		TIMESTAMP interval;
		char dumpfile[1024];
		if ( (WHITE,TERM(integer(HERE,&interval)) )
			&& (WHITE,TERM(value(HERE,dumpfile,sizeof(dumpfile))) )
			&& (WHITE,LITERAL(";")) )
		{
			if ( exec_schedule_dump(interval,dumpfile)==0 )
			{
				syntax_error(filename,linenum,"unable to schedule dump %s at interval %d second",dumpfile,interval);
				REJECT;
			}
			else
			{
				ACCEPT; DONE;
			}
		}
		else
		{
			REJECT;
		}
	}
	else
		REJECT;
}

int GldLoader::modify_directive(PARSER)
{
	START;
	if ( WHITE,LITERAL("modify") )
	{
		char oname[64], pname[64], ovalue[1024];
		if ( (WHITE,TERM(name(HERE,oname,sizeof(oname)))) && LITERAL(".") && TERM(name(HERE,pname,sizeof(pname))) && (WHITE,TERM(value(HERE,ovalue,sizeof(ovalue)))) && LITERAL(";") )
		{
			OBJECT *obj = object_find_name(oname);
			if ( obj )
			{
				if ( object_set_value_by_name(obj,pname,ovalue)<0 )
				{
					syntax_error(filename,linenum,"modify property '%s' of object '%s' couldn't not be set to '%' ", pname, oname, ovalue);
					REJECT;
				}
				else
				{
					ACCEPT;
				}
			}
			else
			{
				syntax_error(filename,linenum,"modify object '%s' not found", oname);
				REJECT;
			}
		}
	}
	else
		REJECT;
	DONE;
}


void GldLoader::loader_addhook(PARSERCALL call)
{
	LOADERHOOK *hook = new LOADERHOOK;
	if ( hook == NULL )
	{
		throw "loader_addhook(): memory allocation failed";
	}
	hook->call = call;
	hook->next = loaderhooks;
	loaderhooks = hook;
}

int GldLoader::loader_hook(PARSER)
{
	char libname[1024];
	START;
	if ( WHITE ) ACCEPT;
	if ( LITERAL("extension") && WHITE && name(HERE,libname,sizeof(libname)) )
	{
		// find the library
		char pathname[1024];
		snprintf(pathname, sizeof(pathname), "%s" DLEXT, libname);
		if ( find_file(pathname, NULL, X_OK|R_OK, pathname,sizeof(pathname)) == NULL )
		{
			syntax_error(filename,linenum,"unable to locate %s in GLPATH=%s", pathname,getenv("GLPATH")?getenv("GLPATH"):"");
			REJECT;
		}
		IN_MYCONTEXT output_debug("loader extension '%s' is using library '%s", libname, pathname);

		// load the library
		void *lib = dlopen(pathname,RTLD_LAZY);
		if ( lib == NULL )
		{
			syntax_error(filename,linenum,"extension library '%s' load failed", pathname);
			syntax_error(filename,linenum,"%s", dlerror());
			REJECT;
		}
		IN_MYCONTEXT output_debug("loader extension '%s' loaded ok", pathname);

		// access and call the initialization function
		LOADERINIT init = (LOADERINIT) dlsym(lib,"init");
		if ( init )
		{
			int rc = init();
			if ( rc != 0 )
			{
				syntax_error(filename,linenum,"extension library '%s' init() failed, return code %d", pathname, rc);
				REJECT;
			}
		}
		IN_MYCONTEXT output_debug("loader extension '%s' init ok", libname);

		// find and link the parser
		void *parser = dlsym(lib,"parser");
	 	if ( parser == NULL )
	 	{
			syntax_error(filename,linenum,"extension library '%s' does not export a parser function", pathname);
			REJECT;
	 	}
		IN_MYCONTEXT output_debug("loader extension '%s' parser linked", libname);	

		loader_addhook((PARSERCALL)parser);

		// add init callback
		INITCALL initcall = (INITCALL) dlsym(lib,"on_init");
		if ( initcall )
		{
			my_instance->get_exec()->add_initcall(initcall);
		}

		// add term callback
		TERMCALL termcall = (TERMCALL) dlsym(lib,"on_term");
		if ( termcall )
		{
			my_instance->get_exec()->add_termcall(termcall);
		}

		// add exit callback
		EXITCALL exitcall = (EXITCALL) dlsym(lib,"term");
		if ( exitcall )
		{
			my_instance->add_on_exit(exitcall);
		}

		ACCEPT;
		DONE;
	}
	else 
	{
		for ( LOADERHOOK *hook = loaderhooks ; hook != NULL ; hook = hook->next )
		{
			if ( TERM(hook->call(HERE)) )
			{
				ACCEPT;
				DONE;
			}
		}
		REJECT;
	}
}

int GldLoader::gridlabd_file(PARSER)
{
	START;
	if WHITE {ACCEPT; DONE;}
	OR if LITERAL(";") {ACCEPT; DONE;}
	OR if TERM(line_spec(HERE)) { ACCEPT; DONE; }
	OR if TERM(object_block(HERE,NULL,NULL)) {ACCEPT; DONE;}
	OR if TERM(class_block(HERE)) {ACCEPT; DONE;}
	OR if TERM(module_block(HERE)) {ACCEPT; DONE;}
	OR if TERM(clock_block(HERE)) {ACCEPT; DONE;}
	OR if TERM(import(HERE)) {ACCEPT; DONE; }
	OR if TERM(export_model(HERE)) {ACCEPT; DONE; }
	OR if TERM(library(HERE)) {ACCEPT; DONE; }
	OR if TERM(schedule(HERE)) {ACCEPT; DONE; }
	OR if TERM(instance_block(HERE)) {ACCEPT; DONE; }
	OR if TERM(gui(HERE)) {ACCEPT; DONE;}
	OR if TERM(extern_block(HERE)) {ACCEPT; DONE; }
	OR if TERM(filter_block(HERE)) {ACCEPT; DONE; }
	OR if TERM(global_declaration(HERE)) {ACCEPT; DONE; }
	OR if TERM(link_declaration(HERE)) { ACCEPT; DONE; }
	OR if TERM(script_directive(HERE)) { ACCEPT; DONE; }
	OR if TERM(dump_directive(HERE)) { ACCEPT; DONE; }
	OR if TERM(modify_directive(HERE)) { ACCEPT; DONE; }
	OR if TERM(loader_hook(HERE)) { ACCEPT; DONE; }
	OR if (*(HERE)=='\0') {ACCEPT; DONE;}
	else
	{
		syntax_error_here(HERE);
		REJECT;
	}
	DONE;
}

int GldLoader::replace_variables(char *to,char *from,int len,int warn)
{
	char *p, *e=from;
	int n = 0;
	while ((p=strstr(e,"${"))!=NULL)
	{
		char varname[1024];
		if (sscanf(p+2,"%1024[^}]",varname)==1)
		{
			char *env = getenv(varname);
			const char *var;
			int m = (int)(p-e);
			strncpy(to+n,e,m);
			n += m;
			var =  global_getvar(varname,to+n,len-n);
			if (var!=NULL)
				n+=(int)strlen(var);
			else if (env!=NULL)
			{
				strncpy(to+n,env,len-n);
				n+=(int)strlen(env);
			}
			else if ( warn )
			{
				/* this must be benign because otherwise macros that are inactive fail when they shouldn't */
				output_warning("%s(%d): variable '%s' not found", filename, linenum, varname);
				/* TROUBLESHOOT
					A macro refers to a variable that is not defined.  Correct the variable reference, or
					define the variable before using it and try again.
				 */
			}
			e = strchr(p,'}');
			if (e==NULL)
				goto Unterminated;
			e++;
		}
		else
		{
Unterminated:
			syntax_error(filename,linenum,"unterminated variable name %.10p...", p);
			return 1;
		}
	}

	if ((int)strlen(e)<len-n)
	{
		strcpy(to+n,e);
		return (int)strlen(to);
	}
	else
	{
		syntax_error(filename,linenum,"insufficient buffer space to continue");
		return -1;
	}
}

int GldLoader::buffer_read(FILE *fp, char *buffer, char *filename, int size)
{
	char line[65536];
	int n=0;
	int linenum=0;
	int startnest = nesting;
	while ( fgets(line,sizeof(line),fp) != NULL )
	{
		int len;
		char subst[65536];

		/* comments must have preceding whitespace in macros */
		char *c = ( ( line[0] != '#' ) ? strstr(line,"//") : strstr(line, " " "//") );
		linenum++;
		if ( c != NULL ) 
		{
			/* truncate at comment */
			strcpy(c,"\n");
		}
		len = (int)strlen(line);
		if ( len >= size-1 )
		{
			return 0;
		}

		/* expand variables */
		if ( (len=replace_variables(subst,line,sizeof(subst),suppress==0)) >= 0 )
		{
			strcpy(line,subst);
		}
		else
		{
			syntax_error(filename,linenum,"unable to continue");
			return -1;
		}

		/* expand macros */
		if ( line[0] == '#' )
		{
			/* macro disables reading */
			if ( process_macro(line,sizeof(line),filename,linenum) == FALSE )
			{
				return 0;
			}
			len = (int)strlen(line);
			strcat(buffer,line);
			buffer += len;
			size -= len;
			n += len;
		}

		/* if reading is enabled */
		else if ( suppress == 0 )
		{
			strcpy(buffer,subst);
			buffer+=len;
			size -= len;
			n+=len;
		}
	}
	if ( nesting != startnest )
	{
		syntax_error(filename,linenum,"Unbalanced #if/#endif at %s(%d) ~ started with nestlevel %i, ending %i",filename,macro_line[nesting-1], startnest, nesting);
		return -1;
	}
	return n;
}

GldLoader::FORLOOPSTATE GldLoader::for_set_state(GldLoader::FORLOOPSTATE n)
{
	const char *str[] = {"FOR_NONE","FOR_BODY","FOR_REPLAY"};
	FORLOOPSTATE m = forloopstate;
	forloopstate = n;
	if ( forloop_verbose ) output_verbose("forloop state changed from '%s' to '%s'",str[(int)m],str[(int)n]);
	return m;
}

bool GldLoader::for_is_state(GldLoader::FORLOOPSTATE n)
{
	return for_get_state() == n;
}

// Open a new instance of the forloop machine
// Returns: 'true' if forloop opened, 'false' if forloop not opened
bool GldLoader::for_open(const char *var, const char *range)
{
	if ( forloop != NULL )
	{
		syntax_error(filename,linenum,"nested forloop not supported");
		return false;
	}
	forloop = strdup(range);
	forvar = strdup(var);
	if ( forloop_verbose ) output_verbose("beginning forloop on variable '%s' in range [%s]", forvar, forloop);			
	for_set_state(FOR_BODY);
	return true;
}

// Update the global variable of the forloop machine
// Returns: the next value, or NULL if not remains
const char * GldLoader::for_setvar(void)
{
	const char *value = strtok_r(forvalue==NULL?forloop:NULL," ",&lastfor);
	if ( value != NULL )
	{
		if ( forloop_verbose ) output_verbose("setting for variable '%s' to '%s'",forvar,value);
		bool old = global_strictnames;
		global_strictnames = false;
		global_setvar(forvar,value);
		global_strictnames = old;
	}
	else
	{
		if ( forloop_verbose ) output_verbose("no more values for variable '%s' after '%s'",forvar,forvalue);
	}
	return value;
}

// Capture a GLM line to the forloop machine to replay later
bool GldLoader::for_capture(const char *line)
{
	if ( strncmp(line,"#done",5) == 0 )
	{
		if ( forloop_verbose ) output_verbose("capture of forloop body done with after %d lines", forbuffer.size());
		for_set_state(FOR_REPLAY);
		return false;
	}
	else
	{
		if ( forloop_verbose ) output_verbose("capturing forloop body line %d as '%s'", forbuffer.size(), line);
		forbuffer.push_back(std::string(line));
		forbufferline = forbuffer.end();
		return true;
	}
}

// Replay the next line in the forloop
const char *GldLoader::for_replay(void)
{
	// need to get first/next value in list
	if ( forbufferline == forbuffer.end() )
	{
		if ( forloop_verbose ) output_verbose("end of replay buffer with forloop var '%s'='%s'", forvar,forvalue);
		forvalue = for_setvar();
		forbufferline = forbuffer.begin();
	}

	// no values left
	if ( forvalue == NULL )
	{
		output_verbose("forloop in var '%s' replay complete", forvar, forloop);	
		if ( forloop ) free(forloop);
		lastfor = NULL;
		if ( forvar ) free(forvar);
		forvalue = NULL;
		forbuffer.clear();
		forbufferline = forbuffer.end();
		for_set_state(FOR_NONE);
		return NULL;
	}
	else
	{
		// get next line
		const char *line = (forbufferline++)->c_str();
		if ( forloop_verbose ) output_verbose("forloop replaying line '%s' with '%s'='%s'", line,forvar,forvalue);
		return line;
	}
}

void GldLoader::load_add_language(const char *name, bool (*parser)(const char*))
{
	LANGUAGE *item = new LANGUAGE;
	item->name = strdup(name);
	item->parser = parser;
	item->next = language_list;
	language_list = item;
}

int GldLoader::set_language(const char *name)
{
	if ( name == NULL )
	{
		if ( language == NULL )
		{
			syntax_error(filename,linenum,"no language set");
			return FALSE;
		}
		language = NULL;
		return TRUE;
	}
	for ( language = language_list ; language != NULL ; language = language->next  )
	{
		if ( strcmp(language->name,name) == 0 )
		{
			return TRUE;
		}
	}
	syntax_error(filename,linenum,"language '%s' not recognized", name);
	return FALSE;
}

int GldLoader::buffer_read_alt(FILE *fp, char *buffer, char *filename, int size)
{
	char line[0x4000];
	int n = 0, i = 0;
	int _linenum=0;
	int startnest = nesting;
	int bnest = 0, quote = 0;
	int hassc = 0; // has semicolon
	int quoteline = 0;
	while ( for_is_state(FOR_REPLAY) || fgets(line,sizeof(line),fp) != NULL )
	{
		int len;
		char subst[65536];

		if ( for_is_state(FOR_BODY) && for_capture(line) )
		{
			continue;
		}
		if ( for_is_state(FOR_REPLAY) )
		{
			const char *replay = for_replay();
			if ( replay )
			{
				// load next line
				strcpy(line,replay);
			}
			else
			{
				// done, resume normal processing of input stream
				continue;
			}
		}
		else 
		{
			/* comments must have preceding whitespace in macros */
			char *c = line[0]!='#'?strstr(line,"//"):strstr(line, " " "//");
			_linenum++;
			if ( c != NULL ) /* truncate at comment */
			{
				strcpy(c,"\n");
			}
			len = (int)strlen(line);
			if ( len >= size-1 )
			{
				output_error("load.c: buffer exhaustion reading %i lines past line %i", _linenum, linenum);
				if ( quote != 0 )
				{
					output_error("look for an unterminated doublequote string on line %i", quoteline);
				}
				return 0;
			}
		}
	
		// expand variables
		if ( (len=replace_variables(subst,line,sizeof(subst),suppress==0)) >= 0 )
		{
			strcpy(line,subst);
		}
		else
		{
			syntax_error(filename,_linenum,"unable to continue");
			return -1;
		}

		/* expand macros */
		const char *m = line;
		while ( isspace(*m) ) m++;
		if ( get_language() || m[0] == '#' )
		{
			/* macro disables reading */
			if ( process_macro(line,sizeof(line),filename,linenum + _linenum - 1) == FALSE )
			{
				return 0;
			} 
			else 
			{
				++hassc;
			}
			strcpy(buffer,line);
			len = (int)strlen(buffer); // include anything else in the buffer, then advance
			buffer += len;
			size -= len;
			n += len;
		}

		/* if reading is enabled */
		else if ( suppress == 0 )
		{
			strcpy(buffer,subst);
			buffer+=len;
			size -= len;
			n+=len;
			for ( i = 0 ; i < len ; ++i )
			{
				if ( quote == 0 ) 
				{
					if ( subst[i] == '\"' )
					{
						quoteline = linenum + _linenum - 1;
						quote = 1;
					} 
					else if ( subst[i] == '{' )
					{
						++bnest;
						++hassc;
						// @TODO push context
					} 
					else if ( subst[i] == '}' ) 
					{
						--bnest;
						// @TODO pop context
					} 
					else if( subst[i] == ';' )
					{
						++hassc;
					}
				} 
				else 
				{
					if ( subst[i] == '\"' )
					{
						quote = 0;
					}
				}
			}
		} 
		else 
		{
			strcpy(buffer,"\n");
			buffer+=strlen("\n");
			size -= 1;
			n += 1;
		}
		if ( bnest == 0 && hassc > 0 && nesting == startnest ) // make sure we read ALL of an #if block, if possible
		{ 
			/* end of block */
			return n;
		}

	}
	if ( quote != 0 )
	{
		output_warning("unterminated doublequote string");
	}
	if ( bnest != 0 )
	{
		output_warning("incomplete loader block");
	}
	if ( nesting != startnest )
	{
		syntax_error(filename,_linenum,"Unbalanced #if/#endif at %s(%d) ~ started with nestlevel %i, ending %i",filename,macro_line[nesting-1], startnest, nesting);
		return -1;
	}
	return n;
}


int GldLoader::include_file(char *incname, char *buffer, int size, int _linenum)
{
	int move = 0;
	char *p = buffer;
	int count = 0;
	char *ext = 0;
	char *name = 0;
	struct stat stat;
	char ff[1024];
	FILE *fp = 0;
	char buffer2[20480];
	unsigned int old_linenum = _linenum;
	/* check include list */
	INCLUDELIST *list;
	INCLUDELIST *my = (INCLUDELIST *)malloc(sizeof(INCLUDELIST));//={incname,include_list}; /* REALLY BAD IDEA ~~ "this" is a reserved C++ keyword */

	strcpy(my->file, incname);
	my->next = include_list;

	buffer2[0]=0;
	
	for (list = include_list; list != NULL; list = list->next)
	{
		if (strcmp(incname, list->file) == 0 && !global_reinclude )
		{
			syntax_error(incname,_linenum,"include file has already been included");
			return 0;
		}
	}

	/* if source file, add to header list and keep moving */
	ext = strrchr(incname, '.');
	name = strrchr(incname, '/');
	if (ext>name) {
		if(strcmp(ext, ".hpp") == 0 || strcmp(ext, ".h")==0 || strcmp(ext, ".c") == 0 || strcmp(ext, ".cpp") == 0){
			// append to list
			for (list = header_list; list != NULL; list = list->next){
				if(strcmp(incname, list->file) == 0){
					// normal behavior
					return 0;
				}
			}
			my->next = header_list;
			header_list = my;
		}
	} else { /* no extension */
		for (list = header_list; list != NULL; list = list->next){
			if(strcmp(incname, list->file) == 0){
				// normal behavior
				return 0;
			}
		}
		my->next = header_list;
		header_list = my;
	}

	/* open file */
	fp = find_file(incname,NULL,R_OK,ff,sizeof(ff)) ? fopen(ff, "rt") : NULL;

	if(fp == NULL){
		syntax_error(incname,_linenum,"include file open failed: %s", errno?strerror(errno):"(no details)");
		return -1;
	}
	else
	{
		IN_MYCONTEXT output_verbose("include_file(char *incname='%s', char *buffer=0x%p, int size=%d): search of GLPATH='%s' result is '%s'",
			incname, buffer, size, getenv("GLPATH") ? getenv("GLPATH") : "NULL", ff);
	}
	add_depend(incname,ff);

	old_linenum = linenum;
	linenum = 1;

	if(fstat(fileno(fp), &stat) == 0){
		if(stat.st_mtime > modtime){
			modtime = stat.st_mtime;
		}

		//if(size < stat.st_size){
			/** @todo buffer must grow (ticket #31) */
			/* buffer = realloc(buffer,size+stat.st_size); */
		//	output_message("%s(%d): unable to grow size of read buffer to include file", incname, linenum);
		//	return 0;
		//}
	} else {
		syntax_error(incname,_linenum,"unable to get size of included file");
		return -1;
	}

	IN_MYCONTEXT output_verbose("%s(%d): included file is %d bytes long", incname, old_linenum, stat.st_size);

	/* reset line counter for parser */
	include_list = my;
	//count = buffer_read(fp,buffer,incname,size); // fread(buffer,1,stat.st_size,fp);

	move = buffer_read_alt(fp, buffer2, incname, 20479);
	while(move > 0){
		count += move;
		p = buffer2; // grab a block
		while(*p != 0){
			// and process it
			move = gridlabd_file(p);
			if(move == 0)
				break;
			p += move;
		}
		if(*p != 0){
			// failed if we didn't parse the whole thing
			count = -1;
			break;
		}
		move = buffer_read_alt(fp, buffer2, incname, 20479);
	}

	//include_list = my.next;

	linenum = old_linenum;
	fclose(fp);
	return count;
}

/** @return 1 if the variable is autodefined */
static int is_autodef(char *value)
{
#ifdef WIN32
	if ( strcmp(value,"WINDOWS")==0 ) return 1;
#elif defined APPLE
	if ( strcmp(value,"APPLE")==0 ) return 1;
#elif defined LINUX
	if ( strcmp(value,"LINUX")==0 ) return 1;
#endif

#ifdef _DEBUG
	if ( strcmp(value,"DEBUG")==0 ) return 1;
#endif

#ifdef HAVE_MATLAB
	if ( strcmp(value,"MATLAB")==0 ) return 1;
#endif

#ifdef HAVE_PYTHON
	if ( strcmp(value,"PYTHON")==0 ) return 1;
#endif

	return 0;
}

/* started processes */
#include "threadpool.h"
#include "signal.h"

void GldLoader::kill_processes(void)
{
	while ( threadlist != NULL )
	{
		struct s_threadlist *next = threadlist->next;
		int sig = SIGTERM;
		int rc = pthread_kill(*(threadlist->data),sig);
		switch ( rc ) {
		case 0:
			IN_MYCONTEXT output_debug("killing thread %p", threadlist->data);
			break;
		case ESRCH:
			output_error("unable to kill thread %p (no such thread)", threadlist->data);
			break;
		case EINVAL:
			output_error("unable to kill thread %p (signal %d invalid/ignored)", threadlist->data, sig);
			break;
		default:
			output_error("unable to kill thread %p (unknown return code %d)", threadlist->data, rc);
			break;
		}
		free(threadlist->data);
		threadlist=next;
	}
}

bool load_import(const char *from, char *to, int len);

/** @return -1 on failure, thread_id on success **/
void* GldLoader::start_process(const char *cmd)
{
	static bool first = true;
	pthread_t *pThreadInfo = (pthread_t*)malloc(sizeof(pthread_t));
	struct s_threadlist *thread = (struct s_threadlist*)malloc(sizeof(struct s_threadlist));
	char *args = (char*)malloc(strlen(cmd)+1);
	strcpy(args,cmd);
	if ( thread==NULL || pThreadInfo==NULL || pthread_create(pThreadInfo,NULL,(void*(*)(void*))system,args)!=0 )
	{
		syntax_error(filename,linenum,"unable to create thread to start '%s'", cmd);
		return NULL;
	}
	else
	{
		IN_MYCONTEXT output_debug("creating thread %p for process '%s'", pThreadInfo, cmd);
	}
	thread->data = pThreadInfo;
	thread->next = threadlist;
	threadlist = thread;
	if ( first )
	{
		atexit(kill_processes);
		first = false;
	}
	return threadlist;
}

/** @return TRUE/SUCCESS for a successful macro read, FALSE/FAILED on parse error (which halts the loader) */
int GldLoader::process_macro(char *line, int size, char *_filename, int linenum)
{
	char *var, *val, *save;
	char buffer[64];
	if ( get_language() )
	{
		const char *m = line;
		while ( isspace(*m) ) m++;
		int status;
		if ( strncmp(m,"#end",4) == 0 )
		{
			status = language->parser(NULL);
			set_language(NULL);
		}
		else
		{
			status = language->parser(line);
		}
		if ( status == true )
		{
			strcpy(line,"\n");
		}
		return status;
	}
	while ( isspace(*line) ) line++; // trim
	if (strncmp(line,"#endif",6)==0)
	{
		if (nesting>0)
		{
			// @TODO pop 'if' context
			nesting--;
			suppress &= ~(1<<nesting);
		}
		else{
			syntax_error(filename,linenum,"#endif is mismatched");
		}
		strcpy(line,"\n");

		return TRUE;
	}
	else if (strncmp(line,"#else",5)==0)
	{
		char *term;

		// @TODO pop 'if' context (old context)
		// @TODO push 'if' context (else context)

		if ( (suppress&(1<<(nesting-1))) == (1<<(nesting-1)) ){
			suppress &= ~(1<<(nesting-1));
		} else {
			suppress |= (1<<(nesting-1));
		}
		term = line+5;
		strip_right_white(term);
		if(strlen(term)!=0)
		{
			syntax_error(filename,linenum,"#else macro should not contain any terms");
			return FALSE;
		}
		strcpy(line,"\n");
		return TRUE;
	}
	else if (strncmp(line,"#ifdef",6)==0)
	{
		char *term = strchr(line+6,' ');
		char value[1024];
		if (term==NULL)
		{
			syntax_error(filename,linenum,"#ifdef macro missing term");
			return FALSE;
		}
		//if (sscanf(term+1,"%[^\n\r]",value)==1 && global_getvar(value, buffer, 63)==NULL && getenv(value)==NULL)
		strcpy(value, strip_right_white(term+1));
		if ( !is_autodef(value) && global_getvar(value, buffer, 63)==NULL && getenv(value)==NULL){
			suppress |= (1<<nesting);
		}
		macro_line[nesting] = linenum;
		nesting++;
		// @TODO push 'if' context

		strcpy(line,"\n");
		return TRUE;
	}
	else if (strncmp(line,"#ifexist",8)==0)
	{
		char *term = strchr(line+8,' ');
		char value[1024];
		char path[1024];
		if (term==NULL)
		{
			syntax_error(filename,linenum,"#ifexist macro missing term");
			return FALSE;
		}
		while(isspace((unsigned char)(*term)))
			++term;
		//if (sscanf(term,"\"%[^\"\n]",value)==1 && find_file(value, NULL, 0)==NULL)
		strcpy(value, strip_right_white(term));
		if(value[0] == '"'){
			char stripbuf[1024];
			sscanf(value, "\"%[^\"\n]", stripbuf);
			strcpy(value, stripbuf);
		}
		if (find_file(value, NULL, F_OK, path,sizeof(path))==NULL)
			suppress |= (1<<nesting);
		macro_line[nesting] = linenum;
		nesting++;
		// @TODO push 'file' context
		strcpy(line,"\n");
		return TRUE;
	}
	else if (strncmp(line,"#ifndef",7)==0)
	{
		char *term = strchr(line+7,' ');
		char value[1024];
		if (term==NULL)
		{
			syntax_error(filename,linenum,"#ifndef macro missing term");
			return FALSE;
		}
		//if (sscanf(term+1,"%[^\n\r]",value)==1 && global_getvar(value, buffer, 63)!=NULL || getenv(value)!=NULL))
		strcpy(value, strip_right_white(term+1));
		if(global_getvar(value, buffer, 63)!=NULL || getenv(value)!=NULL){
			suppress |= (1<<nesting);
		}
		macro_line[nesting] = linenum;
		nesting++;
		// @TODO push 'if' context
		strcpy(line,"\n");
		return TRUE;
	}
	else if (strncmp(line,"#if",3)==0)
	{
		char var[32], op[4];
		const char *value;
		char val[1024], junk[1024]="";
		if ( ( sscanf(line+4,"%31[a-zA-Z0-9_:.] %3[!<>=] \"%1023[^\"]\" %1023[^\n]\n",var,op,val,junk) < 3
				&& sscanf(line+4,"%31[a-zA-Z0-9_:.] %3[!<>=] '%1023[^']' %1023[^\n]\n",var,op,val,junk) < 3
				&& sscanf(line+4,"%31[a-zA-Z_0-9_:.] %3[!<>=] %1023[^ \t\n] %1023[^\n]\n",var,op,val,junk) < 3 )
				|| strcmp(junk,"") != 0 )
		{
			syntax_error(filename,linenum,"#if macro statement syntax error");
			strcpy(line,"\n");
			return FALSE;
		}
		value =  ( global_literal_if ? var : global_getvar(var, buffer, 63) );
		if ( value==NULL )
		{
			if ( global_relax_undefined_if )
				value = "";
			else
			{
				syntax_error(filename,linenum,"%s is not defined",var);
				strcpy(line,"\n");
				return FALSE;
			}
		}
		if (strcmp(op,"<")==0) { if (!(strcmp(value,val)<0)) suppress|=(1<<nesting); }
		else if (strcmp(op,">")==0) { if (!(strcmp(value,val)>0)) suppress|=(1<<nesting); }
		else if (strcmp(op,">=")==0) { if (!(strcmp(value,val)>=0)) suppress|=(1<<nesting); }
		else if (strcmp(op,"<=")==0) { if (!(strcmp(value,val)<=0)) suppress|=(1<<nesting); }
		else if (strcmp(op,"==")==0) { if (!(strcmp(value,val)==0)) suppress|=(1<<nesting); }
		else if (strcmp(op,"!=")==0) { if (!(strcmp(value,val)!=0)) suppress|=(1<<nesting); }
		else
		{
			syntax_error(filename,linenum,"operator %s is not recognized",op);
			strcpy(line,"\n");
			return FALSE;
		}
		macro_line[nesting] = linenum;
		nesting++;
		// @TODO push 'if' context
		strcpy(line,"\n");
		return TRUE;
	}

	/* handles suppressed macros */
	if (suppress!=0)
	{
		strcpy(line,"\n");
		return TRUE;
	}

	/* macros that are short for other macros */
	if ( strncmp(line,"#insert",7)==0 )
	{
		char name[1024];
		char values[1024]="";
		if ( sscanf(line+7,"%*[ \t]%[^(](%[^)])",name,values)==0 )
		{
			syntax_error(filename,linenum,"#insert syntax error -- name not found");
			return FALSE;
		}
		sprintf(line,"#include using(%s) \"%s.glm\"",values,name);
		/* fall through to normal parsing of macros */
	}
	else /* add other macro macros here */
	{
		/* fall through to normal parsing of macros */
	}

	/* these macros can be suppressed */
	if (strncmp(line,"#include",8)==0)
	{
		char *term = strchr(line+8,' ');
		char value[1024];
		char oldfile[1024];
		GLOBALVAR *old_stack = NULL;
		if (term==NULL)
		{
			syntax_error(filename,linenum,"#include macro missing term");
			strcpy(line,"\n");
			return FALSE;
		}
		while(isspace((unsigned char)(*term)))
			++term;
		if ( sscanf(term,"using(%[^)])",value)==1 )
		{
			char *token, tmp[1024], *string=tmp;
			old_stack = global_getnext(NULL);
			strcpy(tmp,value);
			while ( (token=strsep(&string, ",")) != NULL)
			{
				char var[1024], val[1024];
				if ( sscanf(token,"%[^=]=%[^\n]",var,val)!=2 )
					syntax_error(filename,linenum,"unabled to set global %s", token);
				else
					global_push(var,val);
				global_reinclude = TRUE; // must enable reinclude for this to work more than once
			}
			term+=strlen(value)+7;
		}
		while(isspace((unsigned char)(*term)))
			++term;
		if (sscanf(term,"\"%[^\"]\"",value)==1)
		{
			int len = sprintf(line,"@%s;%d\n",value,0);
			line+=len; size-=len;
			strcpy(oldfile, filename);	// push old filename
			strcpy(filename, value);	// use include file name for errors while within context
			len=(int)include_file(value,line,size,linenum);
			strcpy(filename, oldfile);	// pop include filename, use calling filename
			add_depend(filename,value);
			if (len<0)
			{
				syntax_error(filename,linenum,"#include failed");
				include_fail = 1;
				strcpy(line,"\n");
				if ( old_stack ) global_restore(old_stack);
				return FALSE;
			}
			else
			{
				len = sprintf(line,"@%s;%d\n",filename,linenum);
				line+=len; size-=len;
				return size>0;
			}
		}
		else if (sscanf(term, "<%[^>]>", value) == 1)
		{
			/* C include file */
			IN_MYCONTEXT output_verbose("added C include for \"%s\"", value);
			append_code("#include <%s>\n",value);
			strcpy(line,"\n");
			if ( old_stack ) global_restore(old_stack);
			return TRUE;
		}
		else if ( sscanf(term, "[%[^]]]", value)==1 )
		{
			/* HTTP include */
			int len=0;
			char *p;
			FILE *fp;
			HTTPRESULT *http = http_read(value,0x40000);
			char tmpname[1024];
			if ( http==NULL )
			{
				output_error("%s(%d): unable to include [%s]", filename, linenum, value);
				if ( old_stack ) global_restore(old_stack);
				return FALSE;
			}
			
			/* local cache file name */
			len = sprintf(line,"@%s;%d\n",value,0);
			size -= len; line += len;
			strcpy(tmpname,value);
			for ( p=tmpname ; *p!='\0' ; p++ )
			{
				if ( isalnum(*p) || *p=='.' || *p=='-' || *p==',' || *p=='_' ) continue;
				*p = '_';
			}

			/* copy to local file - TODO check time stamps */
			if ( access(tmpname,R_OK)!=0 )
			{
				fp = fopen(tmpname,"wt");
				if ( fp==NULL )
				{
					output_error("%s(%d): unable to write temp file '%s'", filename, linenum, tmpname);
					if ( old_stack ) global_restore(old_stack);
					return FALSE;
				}
				fwrite(http->body.data,1,http->body.size,fp);
				fclose(fp);
			}

			/* load temp file */
			strcpy(oldfile,filename);
			strcpy(filename,tmpname);
			len = (int)include_file(tmpname,line,size,linenum);
			strcpy(filename,oldfile);
			add_depend(filename,tmpname);
			if ( len<0 )
			{
				output_error("%s(%d): unable to include load [%s] from temp file '%s'", filename, linenum, value,tmpname);
				if ( old_stack ) global_restore(old_stack);
				return FALSE;
			}
			else
			{
				sprintf(line+len,"@%s;%d\n",filename,linenum);
				if ( old_stack ) global_restore(old_stack);
				return TRUE;
			}
		}
		else
		{
			char *eol = term+strlen(term)-1;
			if ( *eol == '\n' ) *eol = '\0';
			syntax_error(filename,linenum,"'#include %s' failed", term);
			strcpy(line,"\n");
			if ( old_stack ) global_restore(old_stack);
			return FALSE;
		}
	}

	else if ( strncmp(line, "#input", 6) == 0 )
	{
		char name[1024];
		char options[1024] = "";
		if ( sscanf(line+6,"%*[ \t]\"%[^\"]\"%*[ \t]%[^\n]",name,options) < 1 )
		{
			output_error_raw("%s(%d): #input missing filename",filename,linenum);
			return FALSE;
		}
		char *ext = strrchr(name,'.');
		char oldvalue[1024] = "";
		char varname[1024] = "";
		if ( ext && strcmp(ext,".glm") != 0 )
		{
			if ( strcmp(options,"") != 0 )
			{
				sprintf(varname,"%s_load_options",ext+1);
				int old_global_strictnames = global_strictnames;
				if ( global_isdefined(varname) )
				{
					global_getvar(varname,oldvalue,sizeof(oldvalue));
				}
				else
				{
					global_strictnames = FALSE;
				}
				global_setvar(varname,options,NULL);
				global_strictnames = old_global_strictnames;	
			}
		}
		char glmname[1024];
		if ( load_import(name,glmname,sizeof(glmname)) == FAILED )
		{
			output_error_raw("%s(%d): load of '%s' failed",filename,linenum,glmname);
			return FALSE;
		}
		if ( strcmp(varname,"") != 0 && strcmp(oldvalue,"") != 0)
		{
			global_setvar(varname,oldvalue,NULL);
		}
		output_verbose("loading converted file '%s'...", glmname);
		strcpy(line,"\n");
		return loadall_glm(glmname);
	}
	else if (strncmp(line, "#setenv",7)==0)

	{
		char *term = strchr(line+7,' ');
		char value[65536];
		if (term==NULL)
		{
			syntax_error(filename,linenum,"#setenv macro missing term");
			strcpy(line,"\n");
			return FALSE;
		}
		//if (sscanf(term+1,"%[^\n\r]",value)==1)
		strcpy(value, strip_right_white(term+1));
		var = strtok_r(value, "=", &save);
                    val = strtok_r(NULL, "=", &save);
                    setenv(var, val, 1);
		strcpy(line,"\n");
		return SUCCESS;
	}
	else if (strncmp(line,"#set",4)==0)
	{
		char *term = strchr(line+4,' ');
		char value[1024];
		if (term==NULL)
		{
			syntax_error(filename,linenum,"#set macro missing term");
			strcpy(line,"\n");
			return FALSE;
		}
		//if (sscanf(term+1,"%[^\n\r]",value)==1)
		strcpy(value, strip_right_white(term+1));
		STATUS result;
		if (strchr(value,'=')==NULL)
		{
			syntax_error(filename,linenum,"#set missing assignment");
			return FAILED;
		}
		else
		{
			int oldstrict = global_strictnames;
			global_strictnames = TRUE;
			result = global_setvar(value);
			global_strictnames = strncmp(value,"strictnames=",12)==0 ? global_strictnames : oldstrict;
			if (result==FAILED)
				syntax_error(filename,linenum,"#set term not found");
			strcpy(line,"\n");
			return result==SUCCESS;
		}
	}
	else if (strncmp(line,"#binpath",8)==0)
	{
		output_error("#binpath is no longer supported, use PATH environment variable instead");
		return FALSE;
	}
	else if (strncmp(line,"#libpath",8)==0)
	{
		output_error("#libpath is no longer supported, use LDFLAGS environment variable instead");
		return FALSE;
	}
	else if (strncmp(line,"#incpath",8)==0)
	{
		output_error("#incpath is no longer supported, use CXXFLAGS environment variable instead");
		return FALSE;
	}
	else if (strncmp(line,"#define",7)==0)
	{
		char *term = strchr(line+7,' ');
		char value[1024];
		STATUS result;
		int oldstrict = global_strictnames;
		if (term==NULL)
		{
			syntax_error(filename,linenum,"#define macro missing term");
			strcpy(line,"\n");
			return FALSE;
		}
		strcpy(value, strip_right_white(term+1));
		if (strchr(value,'=')==NULL)
			strcat(value,"="); // void entry
		global_strictnames = FALSE;
		result = global_setvar(value,"\"\""); // extra "" is used in case value is term is empty string
		global_strictnames = oldstrict;
		if (result==FAILED)
			syntax_error(filename,linenum,"#define term not found");
		strcpy(line,"\n");
		return result==SUCCESS;
	}
	else if (strncmp(line,"#print",6)==0)
	{
		char *term = strchr(line+6,' ');
		char value[1024];
		if (term==NULL)
		{
			syntax_error(filename,linenum,"#print missing message text");
			strcpy(line,"\n");
			return FALSE;
		}
		strcpy(value, strip_right_white(term+1));
		output_message("%s(%d): %s", filename, linenum, value);
		strcpy(line,"\n");
		return TRUE;
	}
	else if (strncmp(line,"#verbose",6)==0)
	{
		char *term = strchr(line+6,' ');
		char value[1024];
		if (term==NULL)
		{
			syntax_error(filename,linenum,"#print missing message text");
			strcpy(line,"\n");
			return FALSE;
		}
		strcpy(value, strip_right_white(term+1));
		output_verbose("%s(%d): %s", filename, linenum, value);
		strcpy(line,"\n");
		return TRUE;
	}
	else if (strncmp(line,"#error",6)==0)
	{
		char *term = strchr(line+6,' ');
		char value[1024];
		if (term==NULL)
		{
			syntax_error(filename,linenum,"#error missing expression");
			strcpy(line,"\n");
			return FALSE;
		}
		strcpy(value, strip_right_white(term+1));
		output_error_raw("%s(%d):\t%s", filename, linenum, value);
		strcpy(line,"\n");
		return FALSE;
	}
	else if (strncmp(line,"#warning",8)==0)
	{
		char *term = strchr(line+8,' ');
		char value[1024];
		if (term==NULL)
		{
			syntax_error(filename,linenum,"#warning missing message text");
			strcpy(line,"\n");
			return FALSE;
		}
		strcpy(value, strip_right_white(term+1));
		output_warning("%s(%d): %s", filename, linenum, value);
		strcpy(line,"\n");
		return TRUE;
	}
	else if (strncmp(line,"#debug",6)==0)
	{
		char *term = strchr(line+8,' ');
		char value[1024];
		if (term==NULL)
		{
			syntax_error(filename,linenum,"#debug missing message text");
			strcpy(line,"\n");
			return FALSE;
		}
		strcpy(value, strip_right_white(term+1));
		IN_MYCONTEXT output_debug("%s(%d): %s", filename, linenum, value);
		strcpy(line,"\n");
		return TRUE;
	}
	else if (strncmp(line,"#system",7)==0)
	{
		char *term = strchr(line+7,' ');
		char value[1024];
		if (term==NULL)
		{
			syntax_error(filename,linenum,"#system missing system call");
			strcpy(line,"\n");
			return FALSE;
		}
		strcpy(value, strip_right_white(term+1));
		IN_MYCONTEXT output_debug("%s(%d): executing system(char *cmd='%s')", filename, linenum, value);
		global_return_code = system(value);
		if( global_return_code==127 || global_return_code==-1 )
		{
			syntax_error(filename,linenum,"#system %s -- system('%s') failed with status %d", value, value, global_return_code);
			strcpy(line,"\n");
			return FALSE;
		}
		else
		{
			strcpy(line,"\n");
			return TRUE;
		}
	}
	else if ( strncmp(line,"#command",8) == 0 )
	{
		char *command = strchr(line+8,' ');
		if ( command == NULL )
		{
			syntax_error(filename,linenum,"#command missing call");
			strcpy(line,"\n");
			return FALSE;
		}
		while ( isspace(*command) && *command != '\0' )
		{
			command++;
		}
		char command_line[1024];
		sprintf(command_line,"%s/gridlabd-%s",global_execdir,command);
		output_verbose("executing system(%s)", command_line);
		global_return_code = system(command_line);
		if( global_return_code != 0 )
		{
			syntax_error(filename,linenum,"#command %s -- system('%s') failed with status %d", command, command_line, global_return_code);
			strcpy(line,"\n");
			return FALSE;
		}
		else
		{
			strcpy(line,"\n");
			return TRUE;
		}
	}
	else if (strncmp(line,"#exec",5)==0)
	{
		char *term = strchr(line+5,' ');
		char value[1024];
		if (term==NULL)
		{
			syntax_error(filename,linenum,"#system missing system call");
			strcpy(line,"\n");
			return FALSE;
		}
		strcpy(value, strip_right_white(term+1));
		IN_MYCONTEXT output_debug("%s(%d): executing system(char *cmd='%s')", filename, linenum, value);
		global_return_code = system(value);
		if( global_return_code != 0 )
		{
			syntax_error(filename,linenum,"#exec %s -- system('%s') failed with status %d", value, value, global_return_code);
			strcpy(line,"\n");
			return FALSE;
		}
		else
		{
			strcpy(line,"\n");
			return TRUE;
		}
	}
	else if (strncmp(line,"#start",6)==0)
	{
		char *term = strchr(line+6,' ');
		char value[1024];
		if (term==NULL)
		{
			syntax_error(filename,linenum,"#start missing system call");
			strcpy(line,"\n");
			return FALSE;
		}
		strcpy(value, strip_right_white(term+1));
		IN_MYCONTEXT output_debug("%s(%d): executing system(char *cmd='%s')", filename, linenum, value);
		if( start_process(value)==NULL )
		{
			syntax_error(filename,linenum,"#start %s -- failed", value);
			strcpy(line,"\n");
			return FALSE;
		}
		else
		{
			strcpy(line,"\n");
			return TRUE;
		}
	}
	else if ( strncmp(line,"#option",7)==0 )
	{
		char *term = strchr(line+7,' ');
		char value[1024];
		if (term==NULL)
		{
			syntax_error(filename,linenum,"#option missing command option name");
			strcpy(line,"\n");
			return FALSE;
		}
		strcpy(value, strip_right_white(term+1));
		strcpy(line,"\n");
		return cmdarg_runoption(value)>=0;
	}
	else if ( strncmp(line,"#wget",5)==0 || strncmp(line,"#curl",5)==0 )
	{
		char url[1024], file[1024];
		size_t n = sscanf(line+5,"%s %[^\n\r]",url,file);
		strcpy(line,"\n");
		if ( n<1 )
		{
			syntax_error(filename,linenum,"#wget missing url");
			return FALSE;
		}
		else if ( n==1 )
		{
			char *basename = strrchr(url,'/');
			if ( basename==NULL )
			{
				syntax_error(filename,linenum,"unable to extract basename of URL '%s'", url);
				return FALSE;
			}
			strncpy(file,basename+1,sizeof(file)-1);
		}
		try 
		{
			GldCurl(url,file);
		}
		catch (const char *msg)
		{
			output_warning("GldCurl(remote='%s', local='%s') failed: reverting to insecure http_saveas() call", url,file);
			if ( http_saveas(url,file)==0 )
			{
				syntax_error(filename,linenum,"unable to save URL '%s' as '%s'", url, file);
				return FALSE;
			}
		}
		return TRUE;
	}
	else if ( strncmp(line,"#sleep",6)==0 )
	{
		int msec = atoi(line+6);
		IN_MYCONTEXT output_debug("sleeping %.3f seconds...",msec/1000.0);
		exec_sleep(msec*1000);
		strcpy(line,"\n");
		return TRUE;
	}
	else if ( strncmp(line, "#version", 8) == 0 )
	{
		int criteria = 0;
		bool invert = false;
		char *next = NULL, *last = NULL;
		bool ok = false;
		while ( (next=strtok_r(next?NULL:line+9," \t",&last)) )
		{
			unsigned int major=0, minor=0, patch=0, build=0;
			char value1[1024], value2[1024];
			if ( next[0] == '\0' )
			{
				continue;
			}
			if ( next[0] == '-' )
			{
				if ( strcmp(next,"-lt") == 0 )
				{
					criteria = -1;
					invert = false;					
				}
				else if ( strcmp(next,"-le") == 0 )
				{
					criteria = +1;
					invert = true;
				}
				else if ( strcmp(next,"-eq") == 0 )
				{
					criteria = 0;
					invert = false;
				}
				else if ( strcmp(next,"-ge") == 0 )
				{
					criteria = -1;
					invert = true;					
				}
				else if ( strcmp(next,"-gt") == 0 )
				{
					criteria = +1;
					invert = false;
				}
				else if ( strcmp(next,"-ne") == 0 )
				{
					criteria = 0;
					invert = true;
				}
				else
				{
					output_error_raw("%s(%d): version test '%s' is not valid",filename,linenum,next);
					return FALSE;
				}
				continue;
			}
			else if ( sscanf(next,"%u.%u.%u",&major,&minor,&patch) > 1 )
			{
				sprintf(value1,"%u.%u.%u",global_version_major, global_version_minor, global_version_patch);
				sprintf(value2,"%u.%u.%u",major,minor,patch);
			}
			else if ( sscanf(next,"%u",&build) == 1 )
			{
				sprintf(value1,"%06d",global_version_build);
				sprintf(value2,"%06d",build);
			}
			else
			{
				sprintf(value1,"%s",global_version_branch);
				sprintf(value2,"%s",next);
			}
			bool test = (strcmp(value1,value2) == criteria);
			ok |= ( invert ? !test : test);
			IN_MYCONTEXT output_debug("version check: strcmp('%s','%s') %s %d -> %s, ok is now %s",value1,value2,invert?"!=":"==",criteria,test^invert?"true":"false",ok?"true":"false");
		}
		if ( ! ok )
		{
			output_error_raw("%s(%d): version '%d.%d.%d-%d-%s' does not satisfy the version requirement",filename,linenum,
				global_version_major, global_version_minor, global_version_patch, global_version_build, global_version_branch);
			strcpy(line,"\n");
			return FALSE;
		}
		strcpy(line,"\n");
		return TRUE;

	}
	else if ( strncmp(line,"#on_exit",8) == 0 )
	{
		int xc;
		char cmd[1024];
		if ( sscanf(line+8,"%d %1023[^\n]",&xc,cmd) < 2 )
		{
			output_error_raw("%s(%d): " "#on_exit syntax error", filename,linenum);
			return FALSE;
		}
		else if ( ! my_instance->add_on_exit(xc,cmd) )
		{
			output_error_raw("%s(%d): " "#on_exit %d command '%s' failed", filename,linenum,xc,cmd);
			return FALSE;
		}
		else
		{
			strcpy(line,"\n");
			return TRUE;
		}
	}
	else if ( strncmp(line, "#begin",6) == 0 )
	{
		char name[256];
		if ( sscanf(line+7,"%s",name) == 0 )
		{
			output_error_raw("%s(%d): " "#begin macro missing language term", filename, linenum);
			return FALSE;
		}
		strcpy(line,"\n");
		return set_language(name);
	}
	else if ( strncmp(line, "#for",4) == 0 )
	{
		char var[64], range[1024];
		if ( sscanf(line+4,"%s in %[^\n]",var,range) == 2 )
		{
			strcpy(line,"\n");
			return for_open(var,range) ? TRUE : FALSE;
		}
		else
		{
			syntax_error(filename,linenum,"for macro syntax error");
			return FALSE;
		}
	}
	char cmd[1024];
	sprintf(cmd,"%s/" PACKAGE "-%s",global_execdir,strchr(line,'#')+1);
	int rc = system(cmd);
	if ( rc != 127 )
	{
		strcpy(line,"\n");
		return rc==0;
	}
	else
	{
		char tmp[1024], *p;
		strncpy(tmp,line,sizeof(tmp)-1);
		for ( p=tmp ; *p!='\0' ; p++ )
		{
			if ( isspace(*p) )
			{
				*p = '\0';
				break;
			}
		}
		syntax_error(filename,linenum,"%s macro is not recognized",tmp);
		strcpy(line,"\n");
		return FALSE;
	}
}


/**/
STATUS GldLoader::loadall_glm(const char *fname) /**< a pointer to the first character in the file name string */

{
	char file[1024];
	strcpy(file,fname);
	OBJECT *obj, *first = object_get_first();
	//char *buffer = NULL, *p = NULL;
	char *p = NULL;
	char buffer[20480];
	int fsize = 0;
	STATUS status=FAILED;
	struct stat stat;
	FILE *fp;
	int move = 0;
	errno = 0;

	fp = fopen(file,"rt");
	if (fp==NULL)
		goto Failed;
	if (fstat(fileno(fp),&stat)==0)
	{
		modtime = stat.st_mtime;
		fsize = stat.st_size;
	}
	if(fsize <= 1){
		// empty file short circuit
		return SUCCESS;
	}
	IN_MYCONTEXT output_verbose("file '%s' is %d bytes long", file,fsize);
	add_depend(filename,file);

	/* removed malloc check since it doesn't malloc any more */
	buffer[0] = '\0';

	move = buffer_read_alt(fp, buffer, file, 20479);
	while(move > 0){
		p = buffer; // grab a block
		while(*p != 0){
			// and process it
			move = gridlabd_file(p);
			if(move == 0)
				break;
			p += move;
		}
		if(*p != 0){
			// failed if we didn't parse the whole thing
			status = FAILED;
			break;
		}
		move = buffer_read_alt(fp, buffer, file, 20479);
	}

	if(p != 0){ /* did the file contain anything? */
		status = (*p=='\0' && !include_fail) ? SUCCESS : FAILED;
	} else {
		status = FAILED;
	}
	if (status==FAILED)
	{
		char *eol = NULL;
		if(p){
			eol = strchr(p,'\n');
		} 
		else 
		{
			static char *nulstr = NULL;
			if ( nulstr == NULL )
			{
				nulstr = strdup("");
			}
			p = nulstr;
		}
		if (eol!=NULL){
			*eol='\0';
		}
		syntax_error(file,linenum,"load failed at or near '%.12s...'",*p=='\0'?"end of line":p);
		if (p==0)
			output_error("%s doesn't appear to be a GLM file", file);
		goto Failed;
	}
	else if ((status=load_resolve_all())==FAILED)
		goto Failed;

	/* establish ranks */
	for (obj=first?first:object_get_first(); obj!=NULL; obj=obj->next)
		object_set_parent(obj,obj->parent);
	IN_MYCONTEXT output_verbose("%d object%s loaded", object_get_count(), object_get_count()>1?"s":"");
	goto Done;
Failed:
	if (errno!=0){
		output_error("unable to load '%s': %s", file, errno?strerror(errno):"(no details)");
		/*	TROUBLESHOOT
			In most cases, strerror(errno) will claim "No such file or directory".  This claim should be ignored in
			favor of prior error messages.
		*/
	}
Done:
	//free(buffer);
	free_index();
	linenum=1; // parser starts at one
	if (fp!=NULL) fclose(fp);
	return status;
}

TECHNOLOGYREADINESSLEVEL GldLoader::calculate_trl(void)
{
	char buffer[1024];
	CLASS *oclass;

	// start optimistically 
	TECHNOLOGYREADINESSLEVEL technology_readiness_level = TRL_PROVEN; 
	
	// examine each class loaded
	for ( oclass=class_get_first_class() ; oclass!=NULL ; oclass=oclass->next )
	{
		// if class is inferior
		if ( oclass->profiler.numobjs>0 && oclass->trl<technology_readiness_level )
		{	

			// downgrade trl
			technology_readiness_level = oclass->trl;
			IN_MYCONTEXT output_verbose("class '%s' TRL is %d", oclass->name, oclass->trl);
		}
	}
	IN_MYCONTEXT output_verbose("model TRL is %s", global_getvar("technology_readiness_level",buffer,sizeof(buffer)));
	return technology_readiness_level;
}

/** convert a non-GLM file to GLM, if possible */
bool GldLoader::load_import(const char *from, char *to, int len)
{
	const char *ext = strrchr(from,'.');
	if ( ext == NULL )
	{
		output_error("load_import(from='%s',...): invalid extension", from);
		return false;
	}
	else
	{
		ext++;
	}
	char converter_name[1024], converter_path[1024];
	sprintf(converter_name,"%s2glm.py",ext);
<<<<<<< HEAD
	if ( find_file(converter_name, converter_path, R_OK, converter_path, sizeof(converter_path)) == NULL )
=======
	if ( find_file(converter_name, NULL, R_OK, converter_path, sizeof(converter_path)) == NULL )
>>>>>>> 28327bca
	{
		output_error("load_import(from='%s',...): converter %s2glm.py not found", from, ext);
		return false;
	}
	if ( strlen(from) >= (size_t)(len-1) )
	{
		output_error("load_import(from='%s',...): 'from' is too long to handle", from);
		return false;
	}
	strcpy(to,from);
	char *glmext = strrchr(to,'.');
	if ( glmext == NULL )
		strcat(to,".glm");
	else
		strcpy(glmext,".glm");
	char load_options[1024] = "";
	char load_options_var[64];
	sprintf(load_options_var,"%s_load_options",ext);
	global_getvar(load_options_var,load_options,sizeof(load_options));
	char cmd[4096];
<<<<<<< HEAD
	sprintf(cmd,"python3 %s -i %s -o %s %s",converter_path,from,to,load_options);
=======
	sprintf(cmd,"python3 %s -i %s -o %s \"%s\"",converter_path,from,to,load_options);
	output_verbose("running %s", cmd);
>>>>>>> 28327bca
	int rc = system(cmd);
	if ( rc != 0 )
	{
		output_error("%s: return code %d",converter_path,rc);
		return false;
	}
	return true;
}

STATUS GldLoader::load_python(const char *filename)
{
	char cmd[1024];
	sprintf(cmd,"/usr/local/bin/python3 %s",filename);
	return system(cmd)==0 ? SUCCESS : FAILED ;
}

/** Load a file
	@return STATUS is SUCCESS if the load was ok, FAILED if there was a problem
	@todo Rollback the model data if the load failed (ticket #32)
	@todo Support nested loads and maintain context during subloads (ticket #33)
 **/
STATUS GldLoader::loadall(const char *fname)
{
	try 
	{
		/* if nothing requested only config files are loaded */
		if ( fname == NULL )
			return SUCCESS;

		char file[1024] = "";
		if ( fname )
		{
			strcpy(file,fname);
		}
		char *ext = fname ? strrchr(file,'.') : NULL ;
		add_depend(filename,fname);

		// python script

		if ( ext != NULL && strcmp(ext,".py") == 0 )
		{
			return load_python(fname);
		}

		// non-glm file
		if ( ext != NULL && strcmp(ext,".glm") != 0 )
		{
			return load_import(fname,file,sizeof(file)) ? loadall_glm(file) : FAILED;
		}

		// glm file
		unsigned int old_obj_count = object_get_count();
		char conf[1024];
		static int loaded_files = 0;
		STATUS load_status = FAILED;

		if ( old_obj_count > 1 && global_forbid_multiload )
		{
			output_error("loadall: only one file load is supported at this time.");
			return FAILED; /* not what they expected--do not proceed */
		}

		/* first time only */
		if ( loaded_files == 0 ) 
		{
			/* load the gridlabd.conf file */
			if (find_file("gridlabd.conf",NULL,R_OK,conf,sizeof(conf))==NULL)
			{
				output_warning("gridlabd.conf was not found");
				/* TROUBLESHOOT
					The <code>gridlabd.conf</code> was not found in the <b>GLPATH</b> environment path.
					This file is always loaded before a GLM file is loaded.
					Make sure that <b>GLPATH</b> includes the <code>.../etc</code> folder and try again.
				 */
			}
			else
			{
				add_depend(fname,"gridlabd.conf");
				strcpy(filename, "gridlabd.conf");
				if ( loadall_glm(conf)==FAILED )
				{
					return FAILED;
				}
			}

			/* load the debugger.conf file */
			if (global_debug_mode)
			{
				char dbg[1024];
				
				if (find_file("debugger.conf",NULL,R_OK,dbg,sizeof(dbg))==NULL)
				{
					output_warning("debugger.conf was not found");
					/* TROUBLESHOOT
						The <code>debugger.conf</code> was not found in the <b>GLPATH</b> environment path.
						This file is loaded when the debugger is enabled.
						Make sure that <b>GLPATH</b> includes the <code>.../etc</code> folder and try again.
					 */
				}
				else if (loadall_glm(dbg)==FAILED)
				{
					return FAILED;
				}
			}
		}

		/* handle default extension */
		strcpy(filename,file);
		if (ext==NULL || ext<file+strlen(file)-5)
		{
			ext = filename+strlen(filename);
			strcat(filename,".glm");
		}

		/* load the appropriate type of file */
		if (global_streaming_io_enabled || (ext!=NULL && isdigit(ext[1])) )
		{
			FILE *fp = fopen(file,"rb");
			if (fp==NULL || stream(fp,SF_IN)<0)
			{
				output_error("%s: unable to read stream", file);
				return FAILED;
			}
			else
			{
				load_status = SUCCESS;
			}
		}
		else if (ext==NULL || strcmp(ext, ".glm")==0)
		{
			load_status = loadall_glm(filename);
		}
		else
		{
			output_error("%s: unable to load unknown file type", filename, ext);
		}

		/* objects should not be started until all deferred schedules are done */
		if ( global_threadcount>1 )
		{
			if ( schedule_createwait()==FAILED )
			{
				syntax_error(filename,linenum,"load failed on schedule error");
				return FAILED;
			}
		}

		calculate_trl();

		loaded_files++;
		return load_status;
	}
	catch (const char *message)
	{
		output_error_raw("%s(%d): %s", filename, linenum, message);
		return FAILED;
	}
	catch (GldException *error)
	{
		output_error_raw("%s", error->get_message());
		delete error;
		return FAILED;
	}
	catch (...)
	{
		output_error_raw("%s(%d): unknown loader exception caught", filename, linenum);
		return FAILED;
	}
}

std::string GldLoader::get_depends(const char *format)
{
	if ( format == NULL || strcmp(format,"makefile") == 0 )
	{
		std::string result = std::string("# generated by gridlabd ") + global_version + "\n\n" 
			+ "all: " + global_modelname + "\n\n";

		for ( DEPENDENCY_TREE::iterator item = dependency_tree.begin() ; item != dependency_tree.end() ; item++ )
		{
			result.append(item->first + ": ");
			item->second.unique();
			for ( std::list<std::string>::iterator target = item->second.begin() ; target != item->second.end() ; target++ )
				result.append(*target + " ");
			result.append("\n\n");
		}
		return result;
	}
	else if ( strcmp(format,"json") == 0 )
	{
		std::string result = std::string("{\n");
		for ( DEPENDENCY_TREE::iterator item = dependency_tree.begin() ; item != dependency_tree.end() ; item++ )
		{
			if ( item != dependency_tree.begin() )
				result.append(",\n");
			result.append("\t\"");
			result.append(item->first);
			result.append("\" : [");
			item->second.unique();
			for ( std::list<std::string>::iterator target = item->second.begin() ; target != item->second.end() ; target++ )
			{
				if ( target != item->second.begin() )
					result.append(",");
				result.append("\"");
				result.append(*target);
				result.append("\"");
			}
			result.append("]");
		}
		result.append("\n}\n");
		return result;
	}
	else
	{
		throw new GldException("GldLoader::get_depends(format='%s'): invalid format",format);
	}
}

void GldLoader::add_depend(const char *filename, const char *dependency)
{
	if ( strcmp(filename,"") == 0 )
		filename = global_modelname;

	std::list<std::string> &item = dependency_tree[filename];
	if ( strcmp(filename,dependency) != 0 )
	{
		item.push_back(dependency);
	}
}
<|MERGE_RESOLUTION|>--- conflicted
+++ resolved
@@ -7644,11 +7644,7 @@
 	}
 	char converter_name[1024], converter_path[1024];
 	sprintf(converter_name,"%s2glm.py",ext);
-<<<<<<< HEAD
-	if ( find_file(converter_name, converter_path, R_OK, converter_path, sizeof(converter_path)) == NULL )
-=======
 	if ( find_file(converter_name, NULL, R_OK, converter_path, sizeof(converter_path)) == NULL )
->>>>>>> 28327bca
 	{
 		output_error("load_import(from='%s',...): converter %s2glm.py not found", from, ext);
 		return false;
@@ -7669,12 +7665,8 @@
 	sprintf(load_options_var,"%s_load_options",ext);
 	global_getvar(load_options_var,load_options,sizeof(load_options));
 	char cmd[4096];
-<<<<<<< HEAD
-	sprintf(cmd,"python3 %s -i %s -o %s %s",converter_path,from,to,load_options);
-=======
 	sprintf(cmd,"python3 %s -i %s -o %s \"%s\"",converter_path,from,to,load_options);
 	output_verbose("running %s", cmd);
->>>>>>> 28327bca
 	int rc = system(cmd);
 	if ( rc != 0 )
 	{
