--- conflicted
+++ resolved
@@ -557,7 +557,6 @@
 	}
 	else if ( strcmp(opt,"install") == 0 )
 	{
-<<<<<<< HEAD
 		// IMPORTANT: this needs to be consistent with Makefile.am, install.sh and build-aux/*.sh
 		char tmp[1024];
 		strcpy(tmp,global_execdir);
@@ -613,17 +612,6 @@
 		global_suppress_repeat_messages = old;
 		return 0;
 	}
-=======
-		output_message("%s_%s-%d_%s_%s-x64_86", PACKAGE_NAME, PACKAGE_VERSION, BUILDNUM, BRANCH, 
-#if defined MACOSX
-			"macos"
-#else // LINUX
-			"linux"
-#endif
-			);
-		return 0;
-	}
->>>>>>> 11da5328
 	else
 	{
 		output_error("version option '%s' is not valid", opt);
