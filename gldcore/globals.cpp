--- conflicted
+++ resolved
@@ -328,12 +328,9 @@
 	{"glm_save_options", PT_set, &global_glm_save_options, PA_PUBLIC, "options to control GLM file save format", gso_keys},
 	{"filesave_options", PT_set, &global_filesave_options, PA_PUBLIC, "control elements saved on output", fso_keys},
 	{"ignore_errors", PT_bool, &global_ignore_errors, PA_PUBLIC, "disable exit on error behavior"},
-<<<<<<< HEAD
 	{"python3_binary", PT_char1024, &global_python3_binary, PA_PUBLIC, "binary image for python3"},
-=======
 	{"keep_progress", PT_bool, &global_keep_progress, PA_PUBLIC, "keep each progress line"},
 	{"allow_variant_aggregates", PT_bool, &global_allow_variant_aggregates, PA_PUBLIC, "permits aggregates to include time-varying criteria"},
->>>>>>> bcbad638
 	/* add new global variables here */
 };
 
