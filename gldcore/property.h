/*	File: property.h 
 	Copyright (C) 2008, Battelle Memorial Institute

	Properties are used to manage different types of values in objects.
 */

#ifndef _PROPERTY_H
#define _PROPERTY_H

#if ! defined _GLDCORE_H && ! defined _GRIDLABD_H
#error "this header may only be included from gldcore.h or gridlabd.h"
#endif

#include <stdarg.h>
#include <stdlib.h>
#include <stdio.h>
#include <string.h>
#include <errno.h>
#include <time.h>

#ifdef HAVE_CONFIG_H
#include "config.h"
#endif

#include "platform.h"
#include "complex.h"
#include "unit.h"

typedef struct s_class_list CLASS;

#ifndef FADDR

#define FADDR /* define only once */

#ifdef __MINGW32__

#warning Temporary hard coded __int64
typedef __int64 (*FUNCTIONADDR)(void*,...);

#else // ! __MINGW32__

/*	Typedef: FUNCTIONADDR
	The entry point of a module function
 */
typedef int64 (*FUNCTIONADDR)(void*,...); 

#endif // __MINGW32__

#endif // FADDR

#ifdef HAVE_STDINT_H

#include <stdint.h>
typedef int8_t    DEPRECATED int8;     /* 8-bit integers */
typedef int16_t   DEPRECATED int16;    /* 16-bit integers */
typedef int32_t   DEPRECATED int32;    /* 32-bit integers */
typedef uint16_t  DEPRECATED uint16;	/* unsigned 16-bit integers */
typedef uint32_t  DEPRECATED uint32;   /* unsigned 32-bit integers */
typedef uint64_t  DEPRECATED uint64;   /* unsigned 64-bit integers */

#else // ! HAVE_STDINT_H

typedef char DEPRECATED int8; /** 8-bit integers */
typedef short DEPRECATED int16; /** 16-bit integers */
typedef int DEPRECATED int32; /* 32-bit integers */
typedef unsigned short DEPRECATED uint16;
typedef unsigned int DEPRECATED uint32; /* unsigned 32-bit integers */
typedef unsigned int64 DEPRECATED uint64;

#endif // HAVE_STDINT_H

#ifdef __cplusplus
/*	Class: charbuf

	General character array buffer handling class
 */
template<size_t size> class charbuf {
private:

	char buffer[size];

public:

	// Constructor: charbuf<size>
	inline charbuf<size>(void) { erase(); };

	// Constructor: charbuf<size>
	inline charbuf<size>(const char *s) { copy_from(s); };

	// Destructor: ~charbuf<size>
	inline ~charbuf<size>(void) {};

	// Method: get_size
	inline size_t get_size(void) { return size; };

	// Method: get_addr
	inline void *get_addr(void) { return (void*)buffer; };

	// Method: get_length
	inline size_t get_length(void) { return strlen(buffer); };

	// Method: get_string
	inline char *get_string(void) { return buffer; };

	// Method: erase
	inline char* erase(void) { return (char*)memset(buffer,0,size); };

	// Method: copy_to
	inline char* copy_to(char *s) { return s?strncpy(s,buffer,size):NULL; };

	// Method: copy_from
	inline char* copy_from(const char *s) { return s?strncpy(buffer,s,size):NULL; };

	// Method: operator char*
	inline operator char*(void) { return buffer; };

	// Method: operator==
	inline bool operator==(const char *s) { return strcmp(buffer,s)==0; };

	// Method: operator<
	inline bool operator<(const char *s) { return strcmp(buffer,s)==-1; };

	// Method: operator>
	inline bool operator>(const char *s) { return strcmp(buffer,s)==1; };

	// Method: operator<=
	inline bool operator<=(const char *s) { return strcmp(buffer,s)<=0; };

	// Method: operator>=
	inline bool operator>=(const char *s) { return strcmp(buffer,s)>=0; };

	// Method: find
	inline char *find(const char c) { return strchr(buffer,c); };

	// Method: find
	inline char *find(const char *s) { return strstr(buffer,s); };

	// Method: findrev
	inline char *findrev(const char c) { return strrchr(buffer,c); };

	// Method: token
	inline char *token(const char *from, const char *delim, char **context) { return ::strtok_r(from==NULL?this->buffer:NULL,delim,context); };

	// Method: format
	inline size_t format(char *fmt, ...) { va_list ptr; va_start(ptr,fmt); size_t len=vsnprintf(buffer,size,fmt,ptr); va_end(ptr); return len; };

	// Method: vformat
	inline size_t vformat(char *fmt, va_list ptr) { return vsnprintf(buffer,size,fmt,ptr); };
};

// Typedef: char1024
typedef charbuf<1025> char1024;

// Typedef: char256
typedef charbuf<257> char256;

// Typedef: char32
typedef charbuf<33> char32;

// Typedef: char8
typedef charbuf<9> char8;

#else // DEPRECATED

typedef char char1024[1025]; /**< strings up to 1024 characters */
typedef char char256[257]; /**< strings up to 256 characters */
typedef char char32[33]; /**< strings up to 32 characters */
typedef char char8[9]; /** string up to 8 characters */

#endif

// Typedef: set
typedef uint64 set;      /* sets (each of up to 64 values may be defined) */

// Typedef: enumeration
typedef uint32 enumeration; /* enumerations (any one of a list of values) */

// Typedef: object
typedef struct s_object_list* object; /* object references */

// Typedef: property
typedef struct s_object_property property; /* object property references */

// Typedef: triplet
typedef double triplet[3];

// Typedef: triplex
typedef complex triplex[3];

// Typedef: STRING
typedef std::string* STRING;

#define BYREF 0x01
#include <math.h>

#ifdef __cplusplus

class double_array;

// Class: double_vector
class double_vector {
private:
	double **data;
public:
	double_vector(double **x) 
	{ 
		data=x; 
	};
	double &operator[] (const size_t n) 
	{ 
		if ( data[n]==NULL ) data[n]=new double; 
		return *data[n]; 
	};
	const double operator[] (const size_t n) const
	{
		if ( data[n]==NULL ) data[n]=new double; 
		return *data[n];
	}
};

// Class: double_array
class double_array { // TODO: make this a template class
public: // TODO make this private
#else
/*	Structure: s_doublearray
	n,m - dimensions (rows x cols)
	max - allocated size
	refs - count of references
	x - reference to 2D array of doubles
	f - flags (0x01: x by reference)
	name - pointer to the array name (NULL if none)
 */
typedef struct s_doublearray {
#endif
	size_t n, m; /** n rows, m cols */
	size_t max; /** current allocation size max x max */
	unsigned int *refs; /** reference count **/
	double ***x; /** pointer to 2D array of pointers to double values */
	unsigned char *f; /** pointer to array of flags: bit0=byref, */
	const char *name;
#ifndef __cplusplus
} double_array;
#else
	friend class double_vector;
private:

	inline void exception(const char *msg,...) const
	{ 
		static char buf[1024]; 
		va_list ptr;
		va_start(ptr,msg);
		sprintf(buf,"%s", name?name:""); 
		vsprintf(buf+strlen(buf), msg, ptr); 
		throw (const char*)buf;
		va_end(ptr);
	};
	inline void set_rows(const size_t i) { n=i; };
	inline void set_cols(const size_t i) { m=i; };
	inline void set_flag(const size_t r, size_t c, const unsigned char b) {f[r*m+c]|=b;};
	inline void clr_flag(const size_t r, size_t c, const unsigned char b) {f[r*m+c]&=~b;};
	inline bool tst_flag(const size_t r, size_t c, const unsigned char b) const {return (f[r*m+c]&b)==b;};
	double &my(const size_t r, const size_t c) 
	{ 
		if ( x[r][c]==NULL ) x[r][c] = new double;
		return (*x[r][c]); 
	};
public:
	inline double_vector operator[] (const size_t n) { return double_vector(x[n]); }
	inline const double_vector operator[] (const size_t n) const { return double_vector(x[n]); }
	double_array(const size_t rows=0, const size_t cols=0, double **data=NULL)
	{
		refs = new unsigned int;
		*refs = 0;
		m = n = max = 0;
		x = NULL;
		f = NULL;
		if ( rows>0 )
			grow_to(rows,cols);
		for ( size_t r=0 ; r<rows ; r++ )
		{
			for ( size_t c=0 ; c<cols ; c++ )
			{
				set_at(r,c, ( data!=NULL ? data[r][c] : 0.0 ) );
			}
		}
	};
	double_array(const double_array &a)
	{
		n = a.n;
		m = a.m;
		max = a.max;
		refs = a.refs;
		x = a.x;
		f = a.f;
		name = a.name;
		(*refs)++;
	};
	~double_array(void)
	{
		if ( (*refs)-- == 0 )
		{
			size_t r,c;
			for ( r=0 ; r<n ; r++ )
			{
				for ( c=0 ; c<m ; c++ )
				{
					if ( tst_flag(r,c,BYREF) )
					{
						free(x[r][c]); 
					}
				}
				free(x[r]);
			}
			free(x);
			if ( f ) free(f);
			delete refs;
		}
	};
public:
	void set_name(const char *v) { name = v; }; 
	inline const char *get_name(void) const { return name; };
	void copy_name(const char *v) { char *s=(char*)malloc(strlen(v)+1); strcpy(s,v); name=(const char*)s; };
	inline const size_t get_rows(void) const { return n; };
	inline const size_t get_cols(void) const { return m; };
	inline const size_t get_max(void) const { return max; };
	void set_max(const size_t size) 
	{
		if ( size<=max ) exception(".set_max(%u): cannot shrink double_array",size);
		size_t r;
		double ***z = (double***)malloc(sizeof(double**)*size);
		// create new rows
		for ( r=0 ; r<max ; r++ )
		{
			if ( x[r]!=NULL )
			{
				double **y = (double**)malloc(sizeof(double*)*size);
				if ( y==NULL ) exception(".set_max(%u): unable to expand double_array",size);
				memcpy(y,x[r],sizeof(double*)*max);
				memset(y+max,0,sizeof(double*)*(size-max));
				free(x[r]);
				z[r] = y;
			}
			else
				z[r] = NULL;
		}
		memset(z+max,0,sizeof(double**)*(size-max));
		free(x);
		x = z;
		unsigned char *nf = (unsigned char*)malloc(sizeof(unsigned char)*size);
		if ( f!=NULL )
		{
			memcpy(nf,f,max);
			memset(nf+max,0,size-max);
			free(f);
		}
		else
			memset(nf,0,size);
		f = nf;
		max=size; 
	};
	void grow_to(const size_t r, const size_t c) 
	{ 
		size_t s = (max<1?1:max);
		while ( c*r >= s ) s*=2; 
		if ( s>max )set_max(s);

		// add rows
		while ( n<r ) 
		{
			if ( x[n]==NULL ) 
			{
				x[n] = (double**)malloc(sizeof(double*)*max);
				memset(x[n],0,sizeof(double*)*max);
			}
			n++;
		}

		// add columns
		if ( m<c )
		{
			size_t i;
			for ( i=0 ; i<n ; i++ )
			{
				double **y = (double**)malloc(sizeof(double*)*c);
				if ( x[i]!=NULL )
				{
					memcpy(y,x[i],sizeof(double**)*m);
					free(x[i]);
				}
				memset(y+m,0,sizeof(double**)*(c-m));
				x[i] = y;
			}
			m=c;
		}		
	};
	void grow_to(const size_t c) { grow_to(n>0?n:1,c); };
	void grow_to(const double_array &y) { grow_to(y.get_rows(),y.get_cols()); };
	void check_valid(const size_t r, const size_t c) const { if ( !is_valid(r,c) ) exception(".check_value(%u,%u): invalid (r,c)",r,c); };
	inline void check_valid(const size_t c) const { check_valid(0,c); };
	bool is_valid(const size_t r, const size_t c) const { return r<n && c<m; };
	inline bool is_valid(const size_t c) const { return is_valid(0,c); };
	bool is_nan(const size_t r, const size_t c)  const
	{
		check_valid(r,c);
		return ! ( x[r][c]!=NULL && isfinite(*(x[r][c])) ); 
	};
	inline bool is_nan(const size_t c) const { return is_nan(0,c); };
	bool is_empty(void) const { return n==0 && m==0; };
	void clr_at(const size_t r, const size_t c) 
	{ 
		check_valid(r,c);
		if ( tst_flag(r,c,BYREF) )
			free(x[r][c]); 
		x[r][c]=NULL; 
	};
	inline void clr_at(const size_t c) { return clr_at(0,c); };
	/// make a new matrix (row major)
	double **copy_matrix(void) 
	{   
		double **y = new double*[n];
		unsigned int r;
		for ( r=0 ; r<n ; r++ )
		{
			y[r] = new double[m];
			unsigned int c;
			for ( c=0 ; c<m ; c++ )
				y[r][c] = *(x[r][c]);
		}
		return y;               
	};
	/// free a matrix
	void free_matrix(double **y)
	{
		unsigned int r;
		for ( r=0 ; r<n ; r++ )
			delete [] y[r];
		delete [] y;
	};
	/// vector copy (row major)
	double *copy_vector(double *y=NULL)
	{
		if ( y==NULL ) y=new double[m*n];
		unsigned i=0;
		unsigned int r, c;
		for ( r=0 ; r<n ; r++ )
		{
			for ( c=0 ; c<m ; c++ )
				y[i++] = *(x[r][c]);
		}
		return y;
	}
	void transpose(void) {
		double ***xt = new double**[n];
		size_t i;
		for ( i=0 ; i<m ; i++ )
		{
			xt[i] = new double*[n];
			size_t j;
			for ( j=0 ; j<n ; j++ )
				xt[i][j] = x[j][i];
		}
		for ( i=0 ; i<n ; i++ )
			delete [] x[i];
		delete [] x;
		x = xt;
		size_t t=m; m=n; n=t;
	};
	inline double *get_addr(const size_t r, const size_t c) { return x[r][c]; };
	inline double *get_addr(const size_t c) { return get_addr(0,c); };
	double get_at(const size_t r, const size_t c) { return is_nan(r,c) ? QNAN : *(x[r][c]) ; };
	inline double get_at(const size_t c) { return get_at(0,c); };
	inline double &get(const size_t r, const size_t c) { return *x[r][c]; };
	inline double &get(const size_t c) { return get(0,c); };
	inline void set_at(const size_t c, const double v) { set_at(0,c,v); };
	void set_at(const size_t r, const size_t c, const double v) 
	{ 
		check_valid(r,c);
		if ( x[r][c]==NULL ) 
			x[r][c]=(double*)malloc(sizeof(double)); 
		*(x[r][c]) = v; 
	};
	inline void set_at(const size_t c, double *v) { set_at(0,c,v); };
	void set_at(const size_t r, const size_t c, double *v) 
	{ 
		check_valid(r,c);
		if ( v==NULL ) 
		{
			if ( x[r][c]!=NULL ) 
				clr_at(r,c);
		}
		else 
		{
			set_flag(r,c,BYREF);
			x[r][c] = v; 
		}
	};
	void set_ident(void)
	{
		size_t r,c;
		for ( r=0 ; r<get_rows() ; r++ )
		{
			for ( c=0 ; c<get_cols() ; c++ )
				my(r,c) = (r==c) ? 1 : 0;
		}
	};
	void dump(int r1=0, int r2=-1, int c1=0, int c2=-1)
	{
		if ( r2==-1 ) r2 = n-1;
		if ( c2==-1 ) c2 = m-1;
		if ( r2<r1 || c2<c1 ) exception(".dump(%u,%u,%u,%u): invalid (r,c)", r1,r2,c1,c2);
		size_t r,c;
		fprintf(stderr,"double_array %s = {\n",name?name:"unnamed"); 
		for ( r=r1 ; r<=n ; r++ )
		{
			for ( c=c1 ; c<=m ; c++ )
				fprintf(stderr," %8g", my(r,c));
			fprintf(stderr,"\n");
		}
		fprintf(stderr," }\n");
	}
	void operator= (const double y)
	{
		size_t r,c;
		for ( r=0 ; r<get_rows() ; r++ )
		{
			for ( c=0 ; c<get_cols() ; c++ )
				my(r,c) = y;
		}
	};
	double_array &operator= (const double_array &y)
	{
		size_t r,c;
		grow_to(y);
		for ( r=0 ; r<y.get_rows() ; r++ )
		{
			for ( c=0 ; c<y.get_cols() ; c++ )
				my(r,c) = y[r][c];
		}
		return *this;
	};
	double_array &operator+= (const double &y)
	{
		size_t r,c;
		for ( r=0 ; r<get_rows() ; r++ )
		{
			for ( c=0 ; c<get_cols() ; c++ )
				my(r,c) += y;
		}
		return *this;
	}
	double_array &operator+= (const double_array &y)
	{
		size_t r,c;
		for ( r=0 ; r<get_rows() ; r++ )
		{
			for ( c=0 ; c<get_cols() ; c++ )
				my(r,c) += y[r][c];
		}
		return *this;
	};
	double_array &operator-= (const double &y)
	{
		size_t r,c;
		for ( r=0 ; r<get_rows() ; r++ )
		{
			for ( c=0 ; c<get_cols() ; c++ )
				my(r,c) -= y;
		}
		return *this;
	};
	double_array &operator-= (const double_array &y)
	{
		size_t r,c;
		for ( r=0 ; r<get_rows() ; r++ )
		{
			for ( c=0 ; c<get_cols() ; c++ )
				my(r,c) -= y[r][c];
		}
		return *this;
	};
	double_array &operator *= (const double y)
	{
		size_t r,c;
		for ( r=0 ; r<get_rows() ; r++ )
		{
			for ( c=0 ; c<get_cols() ; c++ )
				my(r,c) *= y;
		}
		return *this;
	};
	double_array &operator /= (const double y)
	{
		size_t r,c;
		for ( r=0 ; r<get_rows() ; r++ )
		{
			for ( c=0 ; c<get_cols() ; c++ )
				my(r,c) /= y;
		}
		return *this;
	};
	// binary operators
	double_array operator+ (const double y)
	{
		double_array a(get_rows(),get_cols());
		size_t r,c;
		for ( r=0 ; r<get_rows() ; r++ )
			for ( c=0 ; c<get_cols() ; c++ )
				a[r][c] = my(r,c) + y;
		return a;
	}
	double_array operator- (const double y)
	{
		double_array a(get_rows(),get_cols());
		size_t r,c;
		for ( r=0 ; r<get_rows() ; r++ )
			for ( c=0 ; c<get_cols() ; c++ )
				a[r][c] = my(r,c) - y;
		return a;
	}
	double_array operator* (const double y)
	{
		double_array a(get_rows(),get_cols());
		size_t r,c;
		for ( r=0 ; r<get_rows() ; r++ )
			for ( c=0 ; c<get_cols() ; c++ )
				a[r][c] = my(r,c) * y;
		return a;
	}
	double_array operator/ (const double y)
	{
		double_array a(get_rows(),get_cols());
		size_t r,c;
		for ( r=0 ; r<get_rows() ; r++ )
			for ( c=0 ; c<get_cols() ; c++ )
				a[r][c] = my(r,c) / y;
		return a;
	}
	double_array operator + (const double_array &y)
	{
		size_t r,c;
		if ( get_rows()!=y.get_rows() || get_cols()!=y.get_cols() )
			exception("+%s: size mismatch",y.get_name());
		double_array a(get_rows(),get_cols());
		a.set_name("(?+?)");
		for ( r=0 ; r<get_rows() ; r++ )
			for ( c=0 ; c<y.get_cols() ; c++ )
				a[r][c] = my(r,c) + y[r][c];
		return a;
	};
	double_array operator - (const double_array &y)
	{
		size_t r,c;
		if ( get_rows()!=y.get_rows() || get_cols()!=y.get_cols() )
			exception("-%s: size mismatch",y.get_name());
		double_array a(get_rows(),get_cols());
		a.set_name("(?-?)");
		for ( r=0 ; r<get_rows() ; r++ )
			for ( c=0 ; c<y.get_cols() ; c++ )
				a[r][c] = my(r,c) - y[r][c];
		return a;
	};
	double_array operator * (const double_array &y)
	{
		size_t r,c,k;
		if ( get_cols()!=y.get_rows() )
			exception("*%s: size mismatch",y.get_name());
		double_array a(get_rows(),y.get_cols());
		a.set_name("(?*?)");
		for ( r=0 ; r<get_rows() ; r++ )
		{
			for ( c=0 ; c<y.get_cols() ; c++ )
			{	
				double b = 0;
				for ( k=0 ; k<get_cols() ; k++ )
					b += my(r,k) * y[k][c];
				a[r][c] = b;
			}
		}
		return a;
	};
	void extract_row(double*y,const size_t r)
	{
		size_t c;
		for ( c=0 ; c<m ; c++ )
			y[c] = my(r,c);
	}
	void extract_col(double*y,const size_t c)
	{
		size_t r;
		for ( r=0 ; r<n ; r++ )
			y[r] = my(r,c);
	}
};
#endif

#ifndef __cplusplus

/*	Structure: s_complexarray
	n,m - dimensions (rows x cols)
	max - current allocation size max x max
	x - pointer to 2D array of pointers to complex values
	f - pointer to array of flags: bit0=byref
 */
typedef struct s_complexarray {

#else

// Class: complex_array
class complex_array { // TODO: make this a template class
public:
#endif
	size_t n, m;
	size_t max; /** current allocation size max x max */
	complex ***x; /** pointer to 2D array of pointers to complex values */
	unsigned char *f; /** pointer to array of flags: bit0=byref, */
#ifndef __cplusplus
} complex_array;
#else
private:
	inline void set_rows(size_t i) { n=i; };
	inline void set_cols(size_t i) { m=i; };
	inline void set_flag(size_t r, size_t c, unsigned char b) {f[r*m+c]|=b;};
	inline void clr_flag(size_t r, size_t c, unsigned char b) {f[r*m+c]&=~b;};
	inline bool tst_flag(size_t r, size_t c, unsigned char b) {return (f[r*m+c]&b)==b;};
public:

	// Method: get_rows
	inline size_t get_rows(void) { return n; };

	// Method: get_cols
	inline size_t get_cols(void) { return m; };

	// Method: get_max
	inline size_t get_max(void) { return max; };

	// Method: set_max
	inline void set_max(size_t size) 
	{
		if ( size<=max ) throw "cannot shrink double_array";
		size_t r;
		complex ***z = (complex***)malloc(sizeof(complex**)*size);
		// create new rows
		for ( r=0 ; r<max ; r++ )
		{
			if ( x[r]!=NULL )
			{
				complex **y = (complex**)malloc(sizeof(complex*)*size);
				if ( y==NULL ) throw "unable to expand double_array";
				memcpy(y,x[r],sizeof(complex*)*max);
				memset(y+max,0,sizeof(complex*)*(size-max));
				free(x[r]);
				z[r] = y;
			}
			else
				z[r] = NULL;
		}
		memset(z+max,0,sizeof(complex**)*(size-max));
		free(x);
		x = z;
		unsigned char *nf = (unsigned char*)malloc(sizeof(unsigned char)*size);
		if ( f!=NULL )
		{
			memcpy(nf,f,max);
			memset(nf+max,0,size-max);
			free(f);
		}
		else
			memset(nf,0,size);
		f = nf;
		max=size; 
	};

	// Method: grow_to
	inline void grow_to(size_t r, size_t c=0) 
	{ 
		size_t s = max;
		while ( c>=s || r>=s ) s*=2; 
		if ( s>max )set_max(s);

		// add rows
		while ( n<=r ) 
		{
			if ( x[n]==NULL ) 
			{
				x[n] = (complex**)malloc(sizeof(complex*)*max);
				memset(x[n],0,sizeof(complex*)*max);
			}
			n++;
		}
		if (m<=c) m=c+1; 
	};

	// Method: check_valid
	inline void check_valid(size_t r, size_t c=0) { if ( !is_valid(r,c) ) throw "double_array col/row spec is invalid"; };

	// Method: is_valid
	inline bool is_valid(size_t r, size_t c=0) { return r<n && c<m; };

	// Method: is_nan
	inline bool is_nan(size_t r, size_t c=0) 
	{
		check_valid(r,c);
		return ! ( x[r][c]!=NULL && isfinite(x[r][c]->Re()) && isfinite(x[r][c]->Im()) ); 
	};

	// Method: is_empty
	inline bool is_empty(void) { return n==0 && m==0; };

	// Method: clr_at
	inline void clr_at(size_t r, size_t c=0) 
	{ 
		check_valid(r,c);
		if ( tst_flag(r,c,BYREF) )
			free(x[r][c]); 
		x[r][c]=NULL; 
	};

	// Method: get_addr
	inline complex *get_addr(size_t r, size_t c=0) { return x[r][c]; };

	// Method: get_at
	inline complex &get_at(size_t r, size_t c=0) { return *(x[r][c]) ; };

	// Method: set_at
	inline void set_at(size_t r, size_t c, complex &v) 
	{ 
		check_valid(r,c);
		if ( x[r][c]==NULL ) 
			x[r][c]=(complex*)malloc(sizeof(complex)); 
		*(x[r][c]) = v; 
	};

	// Method: set_at
	inline void set_at(size_t r, size_t c, complex *v) 
	{ 
		check_valid(r,c);
		if ( v==NULL ) 
		{
			if ( x[r][c]!=NULL ) 
				clr_at(r,c);
		}
		else 
		{
			set_flag(r,c,BYREF);
			x[r][c] = v; 
		}
	};

	// Method: set_ident
	inline void set_ident(void)
	{
		complex one(1), zero(0);
		size_t r,c;
		for ( r=0 ; r<get_rows() ; r++ )
		{
			for ( c=0 ; c<get_cols() ; c++ )
				set_at(r,c,(r==c)?one:zero);
		}
	};

	// Method: operator=
	inline void operator= (complex &y)
	{
		size_t r,c;
		for ( r=0 ; r<get_rows() ; r++ )
		{
			for ( c=0 ; c<get_cols() ; c++ )
				set_at(r,c,y);
		}
	};

	// Method: operator=
	inline void operator= (complex_array &y)
	{
		size_t r,c;
		for ( r=0 ; r<get_rows() ; r++ )
		{
			for ( c=0 ; c<get_cols() ; c++ )
				set_at(r,c,y.get_at(r,c));
		}
	};

	// Method: operator+=
	inline void operator+= (complex_array &y)
	{
		size_t r,c;
		for ( r=0 ; r<get_rows() ; r++ )
		{
			for ( c=0 ; c<get_cols() ; c++ )
			{
				complex z = get_at(r,c) + y.get_at(r,c);
				set_at(r,c,z);
			}
		}
	};

	// Method: operator-=
	inline void operator-= (complex_array &y)
	{
		size_t r,c;
		for ( r=0 ; r<get_rows() ; r++ )
		{
			for ( c=0 ; c<get_cols() ; c++ )
			{
				complex z = get_at(r,c) - y.get_at(r,c);
				set_at(r,c,z);
			}
		}
	};

	// Method: operator*=
	inline void operator*= (complex &y)
	{
		size_t r,c;
		for ( r=0 ; r<get_rows() ; r++ )
		{
			for ( c=0 ; c<get_cols() ; c++ )
			{
				complex z = get_at(r,c)*y;
				set_at(r,c,z);
			}
		}
	};

	// Method: operator/=
	inline void operator/= (complex &y)
	{
		size_t r,c;
		for ( r=0 ; r<get_rows() ; r++ )
		{
			for ( c=0 ; c<get_cols() ; c++ )
			{
				complex z = get_at(r,c)/y;
				set_at(r,c,z);
			}
		}
	};

	// Method: extract_row
	inline void extract_row(complex*y,size_t r)
	{
		size_t c;
		for ( c=0 ; c<m ; c++ )
			y[c] = get_at(r,c);
	}

	// Method: extract_col
	inline void extract_col(complex*y,size_t c)
	{
		size_t r;
		for ( r=0 ; r<n ; r++ )
			y[r] = get_at(r,c);
	}
};

#endif

#ifdef REAL4
typedef float real; 
#else
typedef double real;
#endif

#ifndef __cplusplus
#ifndef true
typedef unsigned char bool;
#define true (1)
#define false (0)
#endif
#endif

/*	Typedef: DELEGATEDTYPE

	See <s_delegatedtype>
 */
typedef struct s_delegatedtype DELEGATEDTYPE;

/*	Structure: s_delegatedtype
	type - the name of the delegated type
	oclass - the class implementing the delegated type
	from_string - the function that converts from a string to the data
	to_string - the function that converts from the data to a string

	Delegated types allow module to keep all type operations private.
	This includes convert operations and allocation/deallocation.

 */
struct s_delegatedtype {
	const char *type; 
	CLASS *oclass; 
	int (*from_string)(void *addr, const char *value); 
	int (*to_string)(void *addr, char *value, int size); 
}; 

/*	Typedef: DELEGATEDVALUE

	See <s_delegatedvalue>
 */
typedef struct s_delegatedvalue DELEGATEDVALUE;

/*
	Structure: s_delegatedvalue
	data - the data that is delegated
	type - reference to the delegation specification to use
 */
struct s_delegatedvalue
{
	char *data; 
	DELEGATEDTYPE *type; 
};

/*	Typedef: delegated

	See <DELEGATEDVALUE>
 */
typedef DELEGATEDVALUE* delegated;

/*	Enum: e_propertytype
	PT_void - the type has no data
	PT_double - the data is a double-precision float
	PT_complex - the data is a complex value
	PT_enumeration - the data is an enumeration
	PT_set - the data is a set
	PT_int16 - the data is a 16-bit integer
	PT_int32 - the data is a 32-bit integer
	PT_int64 - the data is a 64-bit integer
	PT_char8 - the data is \p NULL -terminated string up to 8 characters in length
	PT_char32 - the data is \p NULL -terminated string up to 32 characters in length 
	PT_char256 - the data is \p NULL -terminated string up to 256 characters in length
	PT_char1024 - the data is \p NULL -terminated string up to 1024 characters in length
	PT_object - the data is a pointer to a GridLAB object
	PT_delegated - the data is delegated to a module for implementation
	PT_bool - the data is a true/false value, implemented as a C++ bool
	PT_timestamp - timestamp value
	PT_double_array - the data is a fixed length double[]
	PT_complex_array - the data is a fixed length complex[]
	PT_real - Single or double precision float ~ allows double values to be overriden
	PT_float - Single-precision float
	PT_loadshape - Loadshapes are state machines driven by schedules
	PT_enduse - Enduse load data
	PT_random - Randomized number
	PT_method - Method

	PT_AGGREGATE - internal use only
	PT_KEYWORD - used to add an enum/set keyword definition
	PT_ACCESS - used to specify property access rights
	PT_SIZE - used to setup arrayed properties
	PT_FLAGS - used to indicate property flags next
	PT_INHERIT - used to indicate that properties from a parent class are to be published
	PT_UNITS - used to indicate that property has certain units (which following immediately as a string)
	PT_DESCRIPTION - used to provide helpful description of property
	PT_EXTEND - used to enlarge class size by the size of the current property being mapped
	PT_EXTENDBY - used to enlarge class size by the size provided in the next argument
	PT_DEPRECATED - used to flag a property that is deprecated
	PT_HAS_NOTIFY - used to indicate that a notify function exists for the specified property
	PT_HAS_NOTIFY_OVERRIDE - as PT_HAS_NOTIFY, but instructs the core not to set the property to the value being set
	PT_DEFAULT - identifies the default value to use when creating the object property
 */
enum e_propertytype {_PT_FIRST=-1, 
	PT_void,
	PT_double,
	PT_complex,
	PT_enumeration,
	PT_set,
	PT_int16,
	PT_int32,
	PT_int64,
	PT_char8,
	PT_char32,
	PT_char256,
	PT_char1024,
	PT_object,
	PT_delegated,
	PT_bool,
	PT_timestamp,
	PT_double_array,
	PT_complex_array,
	PT_real,
	PT_float,
	PT_loadshape,
	PT_enduse,
	PT_random,
	PT_method,
	PT_string,
<<<<<<< HEAD
	PT_property,
=======
	PT_python,
>>>>>>> 4aa14aea
	/* add new property types here - don't forget to add them also to rt/gridlabd.h and property.c */
#ifdef USE_TRIPLETS
	PT_triple,
	PT_triplex,
#endif
	_PT_LAST, 
	/* never put these before _PT_LAST they have special uses */
	PT_AGGREGATE,
	PT_KEYWORD,
	PT_ACCESS,
	PT_SIZE,
	PT_FLAGS,
	PT_INHERIT,
	PT_UNITS,
	PT_DESCRIPTION,
	PT_EXTEND,
	PT_EXTENDBY,
	PT_DEPRECATED,
	PT_HAS_NOTIFY,
	PT_HAS_NOTIFY_OVERRIDE,
	PT_DEFAULT,
	PT_REQUIRED,
	PT_OUTPUT,
	PT_DYNAMIC,
};

// Define: MAXGLMSIZE
#define MAXGLMSIZE 65536000

// Define: MAXPATHNAMELEN
#define MAXPATHNAMELEN 1024

// Define: MAXCODEBLOCKSIZE
#define MAXCODEBLOCKSIZE 65536

/*	Typedef: PROPERTYTYPE

	See: <e_propertytype>
 */
typedef enum e_propertytype PROPERTYTYPE; 

/*	Typedef: CLASSNAME

	The name a GridLAB class 
 */
typedef const char *CLASSNAME; 

//	Define: MAXCLASSNAMELEN
#define MAXCLASSNAMELEN 64

/*	Typedef: PROPERTYADDR

	The offset of a property from the end of the OBJECT header
 */
typedef void* PROPERTYADDR; 

/*	Typedef: PROPERTYNAME

	The name of a property 
*/
typedef const char *PROPERTYNAME; 

//	Define: MAXPROPNAMELEN
#define MAXPROPNAMELEN 64

/*	Typedef: FUNCTIONNAME

	The name of a function (not used)
 */
typedef const char *FUNCTIONNAME; 

//	Define: MAXPROPERTYVALUELEN
#define MAXPROPERTYVALUELEN 1024

//	Define: MAXOBJECTNAMELEN
#define MAXOBJECTNAMELEN 64

/* 	Structure: e_propertyaccess

	Property access rights (R/W apply to modules only, core always has all rights)
	PA_N = 0x00 - no access permitted
	PA_R = 0x01 - read access--modules can read the property
	PA_W = 0x02 - write access--modules can write the property
	PA_S = 0x04 - save access--property is saved to output
	PA_L = 0x08 - load access--property is loaded from input
	PA_H = 0x10 - hidden access--property is not revealed by modhelp
	PA_PUBLIC = (PA_R|PA_W|PA_S|PA_L) - property is public (readable, writable, saved, and loaded)
	PA_REFERENCE = (PA_R|PA_S|PA_L) - property is FYI (readable, saved, and loaded
	PA_PROTECTED = (PA_R) - property is semipublic (readable, but not saved or loaded)
	PA_PRIVATE = (PA_S|PA_L) - property is nonpublic (not accessible, but saved and loaded)
	PA_HIDDEN = (PA_PUBLIC|PA_H) - property is not visible 
 */
enum e_propertyaccess 
{
	PA_N = 0x00, 
	PA_R = 0x01, 
	PA_W = 0x02, 
	PA_S = 0x04, 
	PA_L = 0x08, 
	PA_H = 0x10, 
	PA_PUBLIC = (PA_R|PA_W|PA_S|PA_L), 
	PA_REFERENCE = (PA_R|PA_S|PA_L), 
	PA_PROTECTED = (PA_R), 
	PA_PRIVATE = (PA_S|PA_L), 
	PA_HIDDEN = (PA_PUBLIC|PA_H), 
}; 

/*	Typedef: PROPERTYACCESS

	See <e_propertyaccess>
 */
typedef enum e_propertyaccess PROPERTYACCESS; 

/*	TypedeF: KEYWORD

	See <s_keyword>
 */
typedef struct s_keyword KEYWORD;

/*	Structure: s_keyword
	name - the keyword name
	value - the keyword value
	next - the next keyword in the keyword list
 */
struct s_keyword 
{
	char name[32];
	uint64 value;
	struct s_keyword *next;
};

//	Define: MC_EXTRACT
//	Reads the first method record and returns the index of the next record (0 for last)
#define MC_EXTRACT (void*)0x0001

/*	Typedef: METHODCALL

	Method requests can have the following syntax

	Legacy syntax:

	- method_call(obj,NULL,0) --> returns the size of buffer needed to hold result
	- method_call(obj,NULL,size) --> returns 1 if size is larger than buffer size needed
	- method_call(obj,buffer,0) --> returns 1 if the buffer can be read into the obj
	- method_call(obj,buffer,size) --> returns 1 if the buffer can be written by the obj

	Extended syntax:

	- method_call(obj,token,...)
	
	Data extraction syntax:

	- method_call(obj,MC_EXTRACT,(char*)buffer,(size_t)size,(size_t)offset,(const char*)delimiter_chars) 
		- Returns value > offset if data extracted (value should be given as offset to next call)
		- Returns value <= offset if buffer is too small to hold resulting string
		- Returns value == 0 if no further data is available
		- Returns value == -1 if extract failed
	Note: the delimeter found is not included in the data copied to the buffer
	
	Example iterator
	--- C++ code ---
		char buffer[1024];
		int last_offset = 0, next_offset = 0;
		while ( (next_offset = method_call(obj,MC_EXTRACT,(char*)buffer,(size_t)sizeof(buffer),(int)last_offset,(const char*)",")) > last_offset )
		{
			// content of buffer is everything between last_offset (included) and delimiter (if found) or end-of-string (if delimiter not found)
			last_offset = next_offset;
		}
		// content of buffer is no longer valid
	--- end code ---
 **/
typedef int (*METHODCALL)(void *obj, ...); /**< the function that handles method requests */

// Typedef: PROPERTYFLAGS
typedef uint32 PROPERTYFLAGS;

/*  Define: PF_RECALC
	property has a recalc trigger (only works if recalc_<class> is exported)
 */
#define PF_RECALC	0x0001

/*	Define: PF_CHARSET
	Set supports single character keywords (avoids use of |) 
 */
#define PF_CHARSET	0x0002

/*	Define: PF_EXTENDED
	Indicates that the property was added at runtime
 */
#define PF_EXTENDED 0x0004 

/*	Define: PF_REQUIRED
	Indicates that the property must be set after creation
	for initialization to complete correctly
 */
#define PF_REQUIRED 0x0008

/*	Define: PF_OUTPUT
	Indicates that the property is updating internally and cannot
	be modified by external sources
 */
#define PF_OUTPUT	0x0010

/*	Define: PF_DYNAMIC
	Indicates that the property can changes in response to changes
	in other properties
 */
#define PF_DYNAMIC	0x0020

/*	Define: PF_DEPRECATED_NONOTICE
	The property is deprecated but no reference warning is desired
 */
#define PF_DEPRECATED_NONOTICE 0x4000 

/*	Define: PF_DEPRECATED
	The property is deprecated (warning will be displayed anytime it is used
 */
#define PF_DEPRECATED 0x8000 

/*	Structure: s_property_map

	oclass - class implementing the property
	name - property name
	ptype - property type
	size - property array 
	width - property size
	access - property access flags
	unit - property unit (only for underlying doubles)
	addr - property location (offset from header for <OBJECT> property, absolute for <GLOBALVAR>, NULL for methods)
	delegation - property delegation, if any (NULL for none)
	keywords - keywords used by the <enumeration> or set <property> types
	description - description of the property type
	next - next property in the property type list
	flags - property control flags
	notify - property update notification function (or NULL if none)
	method - method call to use when addr is NULL
	notify_override - (reserved)
	default_value - the default value to use when creating this property (overwritten later by object default and/or user input)
 */
struct s_property_map {
	CLASS *oclass; 
	PROPERTYNAME name;
	PROPERTYTYPE ptype;
	uint32 size; 
	int32 width; // negative values have special significance (see PSZ_*)
	PROPERTYACCESS access; 
	UNIT *unit; 
	PROPERTYADDR addr; 
	DELEGATEDTYPE *delegation; 
	KEYWORD *keywords; 
	const char *description; 
	struct s_property_map *next;
	PROPERTYFLAGS flags; 
	FUNCTIONADDR notify;
	METHODCALL method; 
	bool notify_override;
	const char *default_value; 
};

/*  Define: PSZ_DYNAMIC 

	Indicates that the size of property varies according to the value (e.g., long strings)
 */
#define PSZ_DYNAMIC (-1)

/*  Define: PSZ_AUTO 

	Indicates that the size of the property is determined at runtime by the underlying implementation (e.g, std::string().size())
*/
#define PSZ_AUTO (-2)

/*	Typedef: PROPERTY
	
	See <s_property_map>.
 */
typedef struct s_property_map PROPERTY; 

/*	Typedef: PROPERTYSTRUCT
		See <s_property_struct>
 */
typedef struct s_property_struct PROPERTYSTRUCT;

/*
	Structure: s_property_struct
	prop - reference to the property
	part - name of the property part
 */
struct s_property_struct
{
	PROPERTY *prop;
	PROPERTYNAME part;
};

/*	Enum: e_propertycompareop
	TCOP_EQ = 0 - property are equal to a
	TCOP_LE = 1 - property is less than or equal to a 
	TCOP_GE = 2 - property is greater than or equal a 
	TCOP_NE = 3 - property is not equal to a 
	TCOP_LT = 4 - property is less than a 
	TCOP_GT = 5 - property is greater than a 
	TCOP_IN = 6 - property is between a and b (inclusive) 
	TCOP_NI = 7 - property is not between a and b (inclusive) 
	TCOP_NOP = 8
	TCOP_ERR = -1

	Property comparison operators
 */
enum e_propertycompareop
{
	_TCOP_FIRST = 0,
	TCOP_EQ = _TCOP_FIRST,
	TCOP_LE = 1,
	TCOP_GE = 2,
	TCOP_NE = 3,
	TCOP_LT = 4,
	TCOP_GT = 5,
	TCOP_IN = 6,
	TCOP_NI = 7,
	_TCOP_LAST,
	TCOP_NOP = 8,
	TCOP_ERR=-1
};

/*	Typedef: PROPERTYCOMPAREOP
		See <e_propertycompareop>
 */
typedef enum e_propertycompareop PROPERTYCOMPAREOP;

//	Typedef: PROPERTYCOMPAREFUNCTION
typedef int PROPERTYCOMPAREFUNCTION(void*,void*,void*);

/*	Structure: s_property_specs
	name - property name
	xsdname - XML style type name
	default_value - default value
	size - size of one instance
	csize - size of instance when converted (not including string terminator)
	data_to_string - function to convert type to a string
	string_to_data - function to convert type from a string
	create - function to create an instance
	stream - function to stream data
	compare - comparison functions (see <TCOPD>)
	get_part - function to retrieve a data subitem
	set_part - function to set a data subitem

	The property type conversion specifications.
 */
struct s_property_specs 
{ 	const char *name; 
	const char *xsdname;
	const char *default_value;
	unsigned int size; 
	int csize; 
	int (*data_to_string)(char *,int,void*,PROPERTY*); 
	int (*string_to_data)(const char *,void*,PROPERTY*); 
	int (*to_initial)(char *,int,void*,PROPERTY*); 
	int (*create)(void*);
	size_t (*stream)(FILE*,int,void*,PROPERTY*);
	int (*string_to_compare)(const char*,void*,PROPERTY*);
	struct {
		PROPERTYCOMPAREOP op;
		char str[16];
		PROPERTYCOMPAREFUNCTION* fn;
		int trinary;
	} compare[_TCOP_LAST]; 
	double (*get_part)(void*,const char *name); 
	int (*set_part)(void*,const char *name,const char *value);
};

/*	Typedef: PROPERTYSPEC
		See <s_property_specs>.
 */
typedef struct s_property_specs PROPERTYSPEC;

/*	Structure: s_object_property
	object - object reference
	property - property reference
 */
struct s_object_property
{
	PROPERTY *prop;
	PROPERTYNAME part;
	struct s_object_list *obj;
};

/*	Typedef: OBJECTPROPERTY
		See <s_object_property>
 */
typedef struct s_object_property OBJECTPROPERTY;

/* 	Function: double_array_create

	Returns: 
	int - non-zero on success
*/
DEPRECATED int double_array_create(void *a);

/* 	Function: get_double_array_value
	
	Returns: 
	double - the value
*/
DEPRECATED double get_double_array_value(double_array*,unsigned int n, unsigned int m);

/* 	Function: set_double_array_value
 */
DEPRECATED void set_double_array_value(double_array*,unsigned int n, unsigned int m, double x);

/* 	Function: set_double_array_value
	
	Returns: 
	double* - a reference to the stored value
*/
DEPRECATED double *get_double_array_ref(double_array*,unsigned int n, unsigned int m);

/* 	Function: double_array_get_part
	
	Returns: 
	double - the value
*/
DEPRECATED double double_array_get_part(void *x, const char *name);

/* 	Function: complex_array_create
	
	Returns: 
	int - non-zero on success
*/
DEPRECATED int complex_array_create(void *a);

/* 	Function: get_complex_array_value
	
	Returns: 
	complex* - a reference the stored value
*/
DEPRECATED complex *get_complex_array_value(complex_array*,unsigned int n, unsigned int m);

/* 	Function: set_complex_array_value
*/
DEPRECATED void set_complex_array_value(complex_array*,unsigned int n, unsigned int m, complex *x);

/* 	Function: get_complex_array_ref

	Returns: 
	complex* - a reference the stored value
*/
DEPRECATED complex *get_complex_array_ref(complex_array*,unsigned int n, unsigned int m);

/* 	Function: complex_array_get_part
	
	Returns: 
	double - the value of the part
*/
DEPRECATED double complex_array_get_part(void *x, const char *name);

#ifdef __cplusplus
extern "C" {
#endif

/* 	Function: property_check

	Check whether the property as defined is mapped safely to memory
	
	Returns: 
	0 - check failed
	1 - check passed
*/
DEPRECATED int property_check(void);

/* 	Function: property_getspec
	
	Returns: 
	PROPERTYSPEC* - reference to the property's specifications
*/

DEPRECATED PROPERTYSPEC *property_getspec(PROPERTYTYPE ptype);

/* 	Function: property_getdefault

	Returns: 
	const char* - pointer to a string buffer containing the default value
*/
DEPRECATED const char *property_getdefault(PROPERTYTYPE ptype);

/* 	Function: property_getfirst_type
	
	Returns: 
	PROPERTYTYPE - a reference to the first property type
*/
DEPRECATED PROPERTYTYPE property_getfirst_type(void);

/* 	Function: property_getnext_type

	Returns: 
	PROPERTYTYPE - a reference to the next property type
*/
DEPRECATED PROPERTYTYPE property_getnext_type(PROPERTYTYPE ptype);

/* 	Function: property_malloc

	Returns: 
	PROPERTY* - a reference to the new property
*/
DEPRECATED PROPERTY *property_malloc(PROPERTYTYPE, CLASS *, const char *, void *, DELEGATEDTYPE *);

/* 	Function: property_size

	Returns: 
	uint32 - the size of the property in memory (bytes)
*/
DEPRECATED uint32 property_size(PROPERTY *);

/* 	Function: property_size_by_type	
	
	Returns: 
	uint32 - the size of the property in memory (bytes)
*/
DEPRECATED uint32 property_size_by_type(PROPERTYTYPE);

/* 	Function: property_minimum_buffersize
	
	Returns: 
	size_t - the minimum string buffer size needed to hold the property when converted
*/
DEPRECATED size_t property_minimum_buffersize(PROPERTY *);

/* 	Function: property_create

	Returns: 
	int - non-zero of success
*/
DEPRECATED int property_create(PROPERTY *, void *);

/* 	Function: property_compare_basic

	Returns: 
	bool - result of comparison
*/
DEPRECATED bool property_compare_basic(PROPERTYTYPE ptype, PROPERTYCOMPAREOP op, void *x, void *a, void *b, const char *part);

/* 	Function: property_compare_basic_str

	Returns: 
	bool - result of comparison
*/
DEPRECATED bool property_compare_basic_str(PROPERTY *prop, PROPERTYCOMPAREOP op, void *x, const char *a, const char *b, const char *part);

/* 	Function: property_compare_op

	Returns: 
	PROPERTYCOMPAREOP - comparison operator function call
*/

DEPRECATED PROPERTYCOMPAREOP property_compare_op(PROPERTYTYPE ptype, const char *opstr);

/* 	Function: property_get_type

	Returns: 
	PROPERTYTYPE - the property type
*/
DEPRECATED PROPERTYTYPE property_get_type(const char *name);

/* 	Function: property_get_part

	Returns: 
	double - the property part value
*/
DEPRECATED double property_get_part(struct s_object_list *obj, PROPERTY *prop, const char *part);

/* 	Function: property_is_default
	
	Returns: 
	bool - tests whether the property is set to the default value 
*/
DEPRECATED bool property_is_default(struct s_object_list *obj, PROPERTY *prop);

/* 	Function: property_addr
	
	Returns: 
	void* - the address of the property
*/
DEPRECATED void *property_addr(struct s_object_list *obj, PROPERTY *prop);

/* 	Function: property_read
	
	Returns: 
	int - the number of bytes read from the buffer (negative on failure)
*/
DEPRECATED int property_read(PROPERTY *prop, void *addr, const char *string);

/* 	Function: property_write

	Returns: 
	int - the number of bytes written to the buffer (negative on failure)
*/
DEPRECATED int property_write(PROPERTY *prop, void *addr, char *string, size_t size);

/*	Function: string_create

	Returns:
	string* - success
	NULL - failure
 */
int string_create(void *ptr);

/*	Function: convert_to_string

	Returns:
	>0 - success
	=0 - no data
	<0 - failure
 */
int convert_to_string(const char *s, void *data, PROPERTY *p);

/*	Function: convert_from_string

	Returns:
	>0 - success
	=0 - no data
	<0 - failure
 */
int convert_from_string(char *buffer, int len, void *data, PROPERTY *p);

/*	Function: property_create

	Returns:
	>0 - success
	=0 - no data
	<0 - failure
 */
int propertyref_create(void *ptr);

/*	Function: convert_to_property

	Returns:
	>0 - success
	=0 - no data
	<0 - failure
 */
int convert_to_propertyref(const char *s, void *data, PROPERTY *p);

/*	Function: convert_from_property

	Returns:
	>0 - success
	=0 - no data
	<0 - failure
 */
int convert_from_propertyref(char *buffer, int len, void *data, PROPERTY *p);

#ifdef __cplusplus
}
#endif

#endif //_PROPERTY_H<|MERGE_RESOLUTION|>--- conflicted
+++ resolved
@@ -1082,11 +1082,8 @@
 	PT_random,
 	PT_method,
 	PT_string,
-<<<<<<< HEAD
 	PT_property,
-=======
 	PT_python,
->>>>>>> 4aa14aea
 	/* add new property types here - don't forget to add them also to rt/gridlabd.h and property.c */
 #ifdef USE_TRIPLETS
 	PT_triple,
