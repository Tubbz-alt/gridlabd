--- conflicted
+++ resolved
@@ -1131,11 +1131,7 @@
 static PROPERTY *get_next_property(PROPERTY *prop,bool inherit=true)
 {
     PROPERTY *next = prop->next;
-<<<<<<< HEAD
-    if ( next == NULL )
-=======
     if ( next == NULL && inherit )
->>>>>>> 6be8e7e7
     {
         return prop->oclass->parent ? prop->oclass->parent->pmap : NULL;
     }
