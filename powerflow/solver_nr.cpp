/* $Id
 * Newton-Raphson solver
 */

// ***** Random Useful Code to Note ****
// This code used to be right under the recasting of sol_LU
// Matrix multiplication using superLU-included stuff
// Contents of xvecttest obviously missing
//
//// Try the multiply - X_LU*xvecttest = yvecttest
//// Random attempts - see if we can perform an "Ax+y=y" action
//double *xvecttest, *yvecttest;
//
//// Allocate them
//xvecttest = (double*)gl_malloc(m*sizeof(double));
//yvecttest = (double*)gl_malloc(m*sizeof(double));
//
//sp_dgemv("n",1.0,&A_LU,xvecttest,1,0.0,yvecttest,1);
//// Free, to be thorough
//gl_free(xvecttest);
//gl_free(yvecttest);
// ***** End Random Useful Code to Note ****

/*
***********************************************************************
Generic in-rush notes here 
--------------------------
What about P/C relationships for history terms, how handle?
Initialization after returning to service?

***********************************************************************
*/

<<<<<<< HEAD
#include <unistd.h>

#include "solver_nr.h"
#include "solver_ml.h"
=======

#include "solver_nr.h"
using namespace std;
>>>>>>> b8394ea9

#define MT // this enables multithreaded SuperLU

#ifdef MT
#include <pdsp_defs.h>	//superLU_MT 
#else
#include <slu_ddefs.h>	//Sequential superLU (other platforms)
#endif

/* access to module global variables */
#include "powerflow.h"
#include <stdio.h>
#include <string.h>

//Generic solver variables
NR_SOLVER_VARS matrices_LU;

//SuperLU variables
int *perm_c, *perm_r;
SuperMatrix A_LU,B_LU;

//External solver global
void *ext_solver_glob_vars;

char1024 solver_profile_filename =  "solver_nr_profile.csv";
char1024 solver_headers =  "timestamp,duration[microsec],iteration,bus_count,branch_count,error";
static FILE * nr_profile = NULL;
bool solver_profile_headers_included = true;
bool solver_profile_enable = false;

//Initialize the sparse notation
void sparse_init(SPARSE* sm, int nels, int ncols)
{
	if (solver_profile_enable) 
	{
		nr_profile = fopen(solver_profile_filename,"w");
		if ( nr_profile == NULL ) 
		{
			gl_warning("unable to open '%s' for writing", (const char*)solver_profile_filename);
			/* TROUBLESHOOT
				The system was unable to read the solver_nr_profiler file.  Check that the file has the correct permissions and try again.
			 */
		}
		else if ( solver_profile_headers_included )
		{
			fprintf(nr_profile,"%s\n",(const char*)solver_headers);
		}
	}
	int indexval;
	
	//Allocate the column pointer GLD heap
	sm->cols = (SP_E**)gl_malloc(ncols*sizeof(SP_E*));

	//Check it
	if (sm->cols == NULL)
	{
		GL_THROW("NR: Sparse matrix allocation failed");
		/*  TROUBLESHOOT
		While attempting to allocate space for one of the sparse matrix variables, an error was encountered.
		Please try again.  If the error persists, please submit your code and a bug report via the ticketing system.
		*/
	}
	else	//Zero it, for giggles
	{
		for (indexval=0; indexval<ncols; indexval++)
		{
			sm->cols[indexval] = NULL;
		}
	}

	//Allocate the elements on the GLD heap
	sm->llheap = (SP_E*)gl_malloc(nels*sizeof(SP_E));

	//Check it
	if (sm->llheap == NULL)
	{
		GL_THROW("NR: Sparse matrix allocation failed");
		//Defined above
	}
	else	//Zero it, for giggles
	{
		for (indexval=0; indexval<nels; indexval++)
		{
			sm->llheap[indexval].next = NULL;
			sm->llheap[indexval].row_ind = -1;	//Invalid, so it gets upset if we use this (intentional)
			sm->llheap[indexval].value = 0.0;
		}
	}

	//Init others
	sm->llptr = 0;
	sm->ncols = ncols;
}

//Free up/clear the sparse allocations
void sparse_clear(SPARSE* sm)
{
	//Clear them up
	gl_free(sm->llheap);
	gl_free(sm->cols);

	//Null them, because I'm paranoid
	sm->llheap = NULL;
	sm->cols = NULL;

	//Zero the last one
	sm->ncols = 0;
}

void sparse_reset(SPARSE* sm, int ncols)
{
	int indexval;

	//Set the size
	sm->ncols = ncols;

	//Do brute force way, for paranoia
	for (indexval=0; indexval<ncols; indexval++)
	{
		sm->cols[indexval] = NULL;
	}
	
	//Set the location pointer
	sm->llptr = 0;
}

//Add in new elements to the sparse notation
inline void sparse_add(SPARSE* sm, int row, int col, double value)
{
	SP_E* insertion_point = sm->cols[col];
	SP_E* new_list_element = &(sm->llheap[sm->llptr++]);

	new_list_element->next = NULL;
	new_list_element->row_ind = row;
	new_list_element->value = value;

	//if there's a non empty list, traverse to find our rightful insertion point
	if(insertion_point != NULL)
	{
		if(insertion_point->row_ind > new_list_element->row_ind)
		{
			//insert the new list element at the first position
			new_list_element->next = insertion_point;
			sm->cols[col] = new_list_element;
		}
		else
		{
			while((insertion_point->next != NULL) && (insertion_point->next->row_ind < new_list_element->row_ind))
			{
				insertion_point = insertion_point->next;
			}

			//Duplicate check -- see how we exited
			if (insertion_point->next != NULL)	//We exited because the next element is GEQ to the new element
			{
				if (insertion_point->next->row_ind == new_list_element->row_ind)	//Same entry (by column), so bad
				{
					GL_THROW("NR: duplicate admittance entry found - check for parallel circuits between common nodes!");
					/*  TROUBLESHOOT
					While building up the admittance matrix for the Newton-Raphson solver, a duplicate entry was found.
					This is often caused by having multiple lines on the same phases in parallel between two nodes.  Please
					reconcile this model difference and try again.
					*/
				}
			}
			else	//No next item, so see if our value matches
			{
				if (insertion_point->row_ind == new_list_element->row_ind)	//Same entry (by column), so bad
				{
					GL_THROW("NR: duplicate admittance entry found - check for parallel circuits between common nodes!");
					//Defined above
				}
			}

			//insert the new list element at the next position
			new_list_element->next = insertion_point->next;
			insertion_point->next = new_list_element;
		}
	}
	else
		sm->cols[col] = new_list_element;
}

void sparse_tonr(SPARSE* sm, NR_SOLVER_VARS *matrices_LU)
{
	//traverse each linked list, which are in order, and copy values into new array
	unsigned int rowidx = 0;
	unsigned int colidx = 0;
	unsigned int i;
	SP_E* LL_pointer;

	matrices_LU->cols_LU[0] = 0;
	LL_pointer = NULL;
	for(i = 0; i < sm->ncols; i++)
	{
		LL_pointer = sm->cols[i];
		if(LL_pointer != NULL)
		{
			matrices_LU->cols_LU[colidx++] = rowidx;
		}		
		while(LL_pointer != NULL)
		{
			matrices_LU->rows_LU[rowidx] = LL_pointer->row_ind; // row pointers of non zero values
			matrices_LU->a_LU[rowidx] = LL_pointer->value;
			++rowidx;
			LL_pointer = LL_pointer->next;
		}		
	}
}

/** Newton-Raphson solver
	Solves a power flow problem using the Newton-Raphson method
	
	@return n=0 on failure to complete a single iteration, 
	n>0 to indicate success after n interations, or 
	n<0 to indicate failure after n iterations
 **/
<<<<<<< HEAD
int64 solver_nr(unsigned int bus_count, 
				BUSDATA *bus, 
				unsigned int branch_count, 
				BRANCHDATA *branch, 
				NR_SOLVER_STRUCT *powerflow_values, 
				NRSOLVERMODE powerflow_type , 
				NR_MESHFAULT_IMPEDANCE *mesh_imped_vals, 
				bool *bad_computations)
{
=======
int64 solver_nr(unsigned int bus_count, BUSDATA *bus, unsigned int branch_count, BRANCHDATA *branch, NR_SOLVER_STRUCT *powerflow_values, NRSOLVERMODE powerflow_type , NR_MESHFAULT_IMPEDANCE *mesh_imped_vals, bool *bad_computations)
{	
	// Begin solver timer
	clock_t t_start = clock();

>>>>>>> b8394ea9
	//Internal iteration counter - just NR limits
	int64 Iteration = 0;

	// Support solution modeling
	try 
	{
		if ( solver_model_init() )
		{
			SOLVERMODEL *model = NULL;
			if ( solver_model_find(model,bus_count,bus,branch_count,branch) < solver_model_get_maximum_distance() && model != NULL )
			{
				// model found
				if ( solver_model_apply(model,powerflow_values,powerflow_type,mesh_imped_vals,bad_computations,Iteration) > 0 )
				{
					// model is ok
					return Iteration;
				}
			}
		}
	}
	catch (const char *msg)
	{
		gl_warning("solver_ml: model failed -- %s",msg);
	}
	catch (...)
	{
		gl_warning("solver_ml: model failed -- unknown exception");
	}

	//File pointer for debug outputs
	FILE *FPoutVal;

	//A matrix size variable
	unsigned int size_Amatrix;

	//Voltage mismatch tracking variable
	double Maxmismatch = 0.0;

	//Saturation mismatch tracking variable
	bool SaturationMismatchPresent;
	int func_result_val;

	//Generic status variable
	STATUS call_return_status;

	//Phase collapser variable
	unsigned char phase_worka, phase_workb, phase_workc, phase_workd, phase_worke;

	//Temporary calculation variables
	double tempIcalcReal, tempIcalcImag;
	double tempPbus; //tempPbus store the temporary value of active power load at each bus
	double tempQbus; //tempQbus store the temporary value of reactive power load at each bus

	//Miscellaneous index variable
	size_t indexer, tempa, tempb, jindexer, kindexer;
	size_t jindex, kindex;
	size_t temp_index, temp_index_b = 0;
	size_t temp_index_c;

	//Working matrix for admittance collapsing/determinations
	complex tempY[3][3];

	//Working matrix for mesh fault impedance storage, prior to "reconstruction"
	double temp_z_store[6][6];

	//Miscellaneous flag variables
	bool Full_Mat_A, Full_Mat_B, proceed_flag;

	//Iteration flag
	bool newiter;

	//Deltamode pass flag - changes how SWING buses are handled
	//Multiple SWING-bus attached generators may cause issues, but no good way to detect
	bool swing_is_a_swing;

	//Deltamode initial dynamics run - swing convergence flag (symmetry)
	bool swing_converged = false;

	//Deltamode intermediate variables
	complex temp_complex_0, temp_complex_1, temp_complex_2, temp_complex_3, temp_complex_4, temp_complex_5;
	complex aval, avalsq;

	//Temporary size variable
	size_t temp_size, temp_size_b, temp_size_c;

	//Temporary admittance variables
	complex Temp_Ad_A[3][3];
	complex Temp_Ad_B[3][3];

	//DV checking array
	complex DVConvCheck[3];
	double CurrConvVal;

	//Miscellaneous counter tracker
	unsigned int index_count;

	//Miscellaneous working variable
	double work_vals_double_0, work_vals_double_1,work_vals_double_2,work_vals_double_3,work_vals_double_4;
	size_t work_vals_char_0;

	//Sizing variable
	unsigned int size_diag_update;

	//SuperLU variables
	SuperMatrix L_LU,U_LU;
	NCformat *Astore;
	DNformat *Bstore;
	int nnz, info;
	unsigned int m,n;
	double *sol_LU;

	//Spare notation variable - for output
	SP_E *temp_element;
	int row, col;
	double value;
	
#ifndef MT
	superlu_options_t options;	//Additional variables for sequential superLU
	SuperLUStat_t stat;
#endif

	//Random init
	index_count = 0;

	//Ensure bad computations flag is set first
	*bad_computations = false;

	//Determine special circumstances of SWING bus -- do we want it to truly participate right
	if (powerflow_type != PF_NORMAL)
	{
		if (powerflow_type == PF_DYNCALC)	//Parse the list -- anything that is a swing and a generator, deflag it out of principle (and to make it work right)
		{
			//Set the master swing flag
			swing_is_a_swing = false;

			//Check the buses
			for (indexer=0; indexer<bus_count; indexer++)
			{
				//See if we're a swing-flagged bus
				if ((bus[indexer].type > 1) && (bus[indexer].swing_functions_enabled == true))
				{
					//See if we're "generator ready"
					if ((*bus[indexer].dynamics_enabled==true) && (bus[indexer].DynCurrent != NULL))
					{
						//Deflag us back to "PQ" status
						bus[indexer].swing_functions_enabled = false;
					}
				}
				//Default else -- normal bus
			}//End bus traversion loop
		}//Handle running dynamics differently
		else	//Must be PF_DYNINIT
		{
			//Flag us as true, initially
			swing_is_a_swing = true;
		}
	}//End not normal
	else	//Must be normal
	{
		swing_is_a_swing = true;	//Flag as a swing, even though this shouldn't do anything
	}

	//Populate aval, if necessary
	if (powerflow_type == PF_DYNINIT)
	{
		//Conversion variables - 1@120-deg
		aval = complex(-0.5,(sqrt(3.0)/2.0));
		avalsq = aval*aval;	//squared value is used a couple places too
	}
	else	//Zero it, just in case something uses it (what would???)
	{
		aval = 0.0;
		avalsq = 0.0;
	}

	if (matrix_solver_method==MM_EXTERN)
	{
		//Call the initialization routine
		ext_solver_glob_vars = ((void *(*)(void *))(LUSolverFcns.ext_init))(ext_solver_glob_vars);

		//Make sure it worked (allocation check)
		if (ext_solver_glob_vars==NULL)
		{
			GL_THROW("External LU matrix solver failed to allocate memory properly!");
			/*  TROUBLESHOOT
			While attempting to allocate memory for the external LU solver, an error occurred.
			Please try again.  If the error persists, ensure your external LU solver is behaving correctly
			and coordinate with their development team as necessary.
			*/
		}
	}

	if (NR_admit_change)	//If an admittance update was detected, fix it
	{
		//Build the diagonal elements of the bus admittance matrix - this should only happen once no matter what
		if (powerflow_values->BA_diag == NULL)
		{
			powerflow_values->BA_diag = (Bus_admit *)gl_malloc(bus_count *sizeof(Bus_admit));   //BA_diag store the location and value of diagonal elements of Bus Admittance matrix

			//Make sure it worked
			if (powerflow_values->BA_diag == NULL)
			{
				GL_THROW("NR: Failed to allocate memory for one of the necessary matrices");
				/*  TROUBLESHOOT
				During the allocation stage of the NR algorithm, one of the matrices failed to be allocated.
				Please try again and if this bug persists, submit your code and a bug report using the trac
				website.
				*/
			}
		}
		
		for (indexer=0; indexer<bus_count; indexer++) // Construct the diagonal elements of Bus admittance matrix.
		{
			//Determine the size we need
			if ((bus[indexer].phases & 0x80) == 0x80)	//Split phase
				powerflow_values->BA_diag[indexer].size = 2;
			else										//Other cases, figure out how big they are
			{
				phase_worka = 0;
				for (jindex=0; jindex<3; jindex++)		//Accumulate number of phases
				{
					phase_worka += ((bus[indexer].phases & (0x01 << jindex)) >> jindex);
				}
				powerflow_values->BA_diag[indexer].size = phase_worka;
			}

			//Ensure the admittance matrix is zeroed
			for (jindex=0; jindex<3; jindex++)
			{
				for (kindex=0; kindex<3; kindex++)
				{
					powerflow_values->BA_diag[indexer].Y[jindex][kindex] = 0;
					tempY[jindex][kindex] = 0;
				}
			}

			//If we're in any deltamode, store out self-admittance as well, if it exists
			if ((powerflow_type!=PF_NORMAL) && (bus[indexer].full_Y != NULL))
			{
				//Loop and add
				for (jindex=0; jindex<3; jindex++)
				{
					for (kindex=0; kindex<3; kindex++)
					{
						tempY[jindex][kindex] = bus[indexer].full_Y[jindex*3+kindex];	//Adds in any self-admittance terms (generators)
					}
				}
			}

			//Now go through all of the branches to get the self admittance information (hinges on size)
			for (kindexer=0; kindexer<(bus[indexer].Link_Table_Size);kindexer++)
			{ 
				//Assign jindexer as intermediate variable (easier for me this way)
				jindexer = bus[indexer].Link_Table[kindexer];

				if ((branch[jindexer].from == (int)indexer) || (branch[jindexer].to == (int)indexer))	//Bus is the from or to side of things - not sure how it would be in link table otherwise, but meh
				{
					if ((bus[indexer].phases & 0x07) == 0x07)		//Full three phase
					{
						for (jindex=0; jindex<3; jindex++)	//Add in all three phase values
						{
							//See if this phase is valid
							phase_workb = 0x04 >> jindex;

							if ((phase_workb & branch[jindexer].phases) == phase_workb)
							{
								for (kindex=0; kindex<3; kindex++)
								{
									//Check phase
									phase_workd = 0x04 >> kindex;

									if ((phase_workd & branch[jindexer].phases) == phase_workd)
									{
										if (branch[jindexer].from == (int)indexer)	//We're the from version
										{
											tempY[jindex][kindex] += branch[jindexer].YSfrom[jindex*3+kindex];
										}
										else									//Must be the to version
										{
											tempY[jindex][kindex] += branch[jindexer].YSto[jindex*3+kindex];
										}
									}//End valid column phase
								}
							}//End valid row phase
						}
					}
					else if ((bus[indexer].phases & 0x80) == 0x80)	//Split phase - add in 2x2 element to upper left 2x2
					{
						if (branch[jindexer].from == (int)indexer)	//From branch
						{
							//End of SPCT transformer requires slightly different Diagonal components (so when it's the To bus of SPCT and from for other triplex
							if ((bus[indexer].phases & 0x20) == 0x20)	//Special case
							{
								//Other triplexes need to be negated to match sign conventions
								tempY[0][0] -= branch[jindexer].YSfrom[0];
								tempY[0][1] -= branch[jindexer].YSfrom[1];
								tempY[1][0] -= branch[jindexer].YSfrom[3];
								tempY[1][1] -= branch[jindexer].YSfrom[4];
							}
							else										//Just a normal to bus
							{
								tempY[0][0] += branch[jindexer].YSfrom[0];
								tempY[0][1] += branch[jindexer].YSfrom[1];
								tempY[1][0] += branch[jindexer].YSfrom[3];
								tempY[1][1] += branch[jindexer].YSfrom[4];
							}
						}
						else									//To branch
						{
							//Replicate the above for SPCT test, in case people put lines in backwards
							//End of SPCT transformer requires slightly different Diagonal components (so when it's the To bus of SPCT and from for other triplex
							if (((bus[indexer].phases & 0x20) == 0x20) && (branch[jindexer].lnk_type == 1))	//Special case, but make sure we're not the transformer
							{
								tempY[0][0] -= branch[jindexer].YSto[0];
								tempY[0][1] -= branch[jindexer].YSto[1];
								tempY[1][0] -= branch[jindexer].YSto[3];
								tempY[1][1] -= branch[jindexer].YSto[4];
							}
							else	//Normal bus - no funky SPCT nonsense
							{
								tempY[0][0] += branch[jindexer].YSto[0];
								tempY[0][1] += branch[jindexer].YSto[1];
								tempY[1][0] += branch[jindexer].YSto[3];
								tempY[1][1] += branch[jindexer].YSto[4];
							}
						}
					}
					else	//We must be a single or two-phase line - always populate the upper left portion of matrix (easier for later)
					{
						switch(bus[indexer].phases & 0x07) {
							case 0x00:	//No phases (we've been faulted out
								{
									break;	//Just get us outta here
								}
							case 0x01:	//Only C
								{
									if ((branch[jindexer].phases & 0x01) == 0x01)	//Phase C valid on branch
									{
										if (branch[jindexer].from == (int)indexer)	//From branch
										{
											tempY[0][0] += branch[jindexer].YSfrom[8];
										}
										else									//To branch
										{
											tempY[0][0] += branch[jindexer].YSto[8];
										}
									}//End valid phase C
									break;
								}
							case 0x02:	//Only B
								{
									if ((branch[jindexer].phases & 0x02) == 0x02)	//Phase B valid on branch
									{
										if (branch[jindexer].from == (int)indexer)	//From branch
										{
											tempY[0][0] += branch[jindexer].YSfrom[4];
										}
										else									//To branch
										{
											tempY[0][0] += branch[jindexer].YSto[4];
										}
									}//End valid phase B
									break;
								}
							case 0x03:	//B & C
								{
									phase_worka = (branch[jindexer].phases & 0x03);	//Extract branch phases

									if (phase_worka == 0x03)	//Full B & C
									{
										if (branch[jindexer].from == (int)indexer)	//From branch
										{
											tempY[0][0] += branch[jindexer].YSfrom[4];
											tempY[0][1] += branch[jindexer].YSfrom[5];
											tempY[1][0] += branch[jindexer].YSfrom[7];
											tempY[1][1] += branch[jindexer].YSfrom[8];
										}
										else									//To branch
										{
											tempY[0][0] += branch[jindexer].YSto[4];
											tempY[0][1] += branch[jindexer].YSto[5];
											tempY[1][0] += branch[jindexer].YSto[7];
											tempY[1][1] += branch[jindexer].YSto[8];
										}
									}//End valid B & C
									else if (phase_worka == 0x01)	//Only C branch
									{
										if (branch[jindexer].from == (int)indexer)	//From branch
										{
											tempY[1][1] += branch[jindexer].YSfrom[8];
										}
										else									//To branch
										{
											tempY[1][1] += branch[jindexer].YSto[8];
										}
									}//end valid C
									else if (phase_worka == 0x02)	//Only B branch
									{
										if (branch[jindexer].from == (int)indexer)	//From branch
										{
											tempY[0][0] += branch[jindexer].YSfrom[4];
										}
										else									//To branch
										{
											tempY[0][0] += branch[jindexer].YSto[4];
										}
									}//end valid B
									else	//Must be nothing then - all phases must be faulted, or something
										;
									break;
								}
							case 0x04:	//Only A
								{
									if ((branch[jindexer].phases & 0x04) == 0x04)	//Phase A is valid
									{
										if (branch[jindexer].from == (int)indexer)	//From branch
										{
											tempY[0][0] += branch[jindexer].YSfrom[0];
										}
										else									//To branch
										{
											tempY[0][0] += branch[jindexer].YSto[0];
										}
									}//end valid phase A
									break;
								}
							case 0x05:	//A & C
								{
									phase_worka = branch[jindexer].phases & 0x05;	//Extract phases

									if (phase_worka == 0x05)	//Both A & C valid
									{
										if (branch[jindexer].from == (int)indexer)	//From branch
										{
											tempY[0][0] += branch[jindexer].YSfrom[0];
											tempY[0][1] += branch[jindexer].YSfrom[2];
											tempY[1][0] += branch[jindexer].YSfrom[6];
											tempY[1][1] += branch[jindexer].YSfrom[8];
										}
										else									//To branch
										{
											tempY[0][0] += branch[jindexer].YSto[0];
											tempY[0][1] += branch[jindexer].YSto[2];
											tempY[1][0] += branch[jindexer].YSto[6];
											tempY[1][1] += branch[jindexer].YSto[8];
										}
									}//End A & C valid
									else if (phase_worka == 0x04)	//Only A valid
									{
										if (branch[jindexer].from == (int)indexer)	//From branch
										{
											tempY[0][0] += branch[jindexer].YSfrom[0];
										}
										else									//To branch
										{
											tempY[0][0] += branch[jindexer].YSto[0];
										}
									}//end only A valid
									else if (phase_worka == 0x01)	//Only C valid
									{
										if (branch[jindexer].from == (int)indexer)	//From branch
										{
											tempY[1][1] += branch[jindexer].YSfrom[8];
										}
										else									//To branch
										{
											tempY[1][1] += branch[jindexer].YSto[8];
										}
									}//end only C valid
									else	//No connection - must be faulted
										;
									break;
								}
							case 0x06:	//A & B
								{
									phase_worka = branch[jindexer].phases & 0x06;	//Extract phases

									if (phase_worka == 0x06)	//Valid A & B phase
									{
										if (branch[jindexer].from == (int)indexer)	//From branch
										{
											tempY[0][0] += branch[jindexer].YSfrom[0];
											tempY[0][1] += branch[jindexer].YSfrom[1];
											tempY[1][0] += branch[jindexer].YSfrom[3];
											tempY[1][1] += branch[jindexer].YSfrom[4];
										}
										else									//To branch
										{
											tempY[0][0] += branch[jindexer].YSto[0];
											tempY[0][1] += branch[jindexer].YSto[1];
											tempY[1][0] += branch[jindexer].YSto[3];
											tempY[1][1] += branch[jindexer].YSto[4];
										}
									}//End valid A & B
									else if (phase_worka == 0x04)	//Only valid A
									{
										if (branch[jindexer].from == (int)indexer)	//From branch
										{
											tempY[0][0] += branch[jindexer].YSfrom[0];
										}
										else									//To branch
										{
											tempY[0][0] += branch[jindexer].YSto[0];
										}
									}//end valid A
									else if (phase_worka == 0x02)	//Only valid B
									{
										if (branch[jindexer].from == (int)indexer)	//From branch
										{
											tempY[1][1] += branch[jindexer].YSfrom[4];
										}
										else									//To branch
										{
											tempY[1][1] += branch[jindexer].YSto[4];
										}
									}//end valid B
									else	//Default - must be already handled
										;
									break;
								}
							default:	//How'd we get here?
								{
									GL_THROW("Unknown phase connection in NR self admittance diagonal");
									/*  TROUBLESHOOT
									An unknown phase condition was encountered in the NR solver when constructing
									the self admittance diagonal.  Please report this bug and submit your code to 
									the trac system.
									*/
								break;
								}
						}	//switch end
					}	//1 or 2 phase end
				}	//phase accumulation end
				else		//It's nothing (no connnection)
					;
			}//branch traversion end

			//Store the self admittance into BA_diag.  Also update the indices for possible use later
			powerflow_values->BA_diag[indexer].col_ind = powerflow_values->BA_diag[indexer].row_ind = index_count;	// Store the row and column starting information (square matrices)
			bus[indexer].Matrix_Loc = index_count;								//Store our location so we know where we go
			index_count += powerflow_values->BA_diag[indexer].size;				// Update the index for this matrix's size, so next one is in appropriate place

			//Store the admittance values into the BA_diag matrix structure
			for (jindex=0; jindex<(size_t)powerflow_values->BA_diag[indexer].size; jindex++)
			{
				for (kindex=0; kindex<(size_t)powerflow_values->BA_diag[indexer].size; kindex++)			//Store values - assume square matrix - don't bother parsing what doesn't exist.
				{
					powerflow_values->BA_diag[indexer].Y[jindex][kindex] = tempY[jindex][kindex];// Store the self admittance terms.
				}
			}

			//Copy values into node-specific link (if needed)
			if (bus[indexer].full_Y_all != NULL)
			{
				for (jindex=0; jindex<(size_t)powerflow_values->BA_diag[indexer].size; jindex++)
				{
					for (kindex=0; kindex<(size_t)powerflow_values->BA_diag[indexer].size; kindex++)			//Store values - assume square matrix - don't bother parsing what doesn't exist.
					{
						bus[indexer].full_Y_all[jindex*3+kindex] = tempY[jindex][kindex];// Store the self admittance terms.
					}
				}
			}//End self-admittance update
		}//End diagonal construction

		//Store the size of the diagonal, since it represents how many variables we are solving (useful later)
		powerflow_values->total_variables=index_count;

		//Check to see if we've exceeded our max.  If so, reallocate!
		if (powerflow_values->total_variables > powerflow_values->max_total_variables)
			powerflow_values->NR_realloc_needed = true;

		/// Build the off_diagonal_PQ bus elements of 6n*6n Y_NR matrix.Equation (12). All the value in this part will not be updated at each iteration.
		//Constructed using sparse methodology, non-zero elements are the only thing considered (and non-PV)
		//No longer necessarily 6n*6n any more either,
		powerflow_values->size_offdiag_PQ = 0;
		for (jindexer=0; jindexer<branch_count;jindexer++)	//Parse all of the branches
		{
			tempa  = branch[jindexer].from;
			tempb  = branch[jindexer].to;

			//Preliminary check to make sure we weren't missed in the initialization
			if (((int)(bus[tempa].Matrix_Loc) == -1) || ((int)(bus[tempb].Matrix_Loc) == -1))
			{
				GL_THROW("An element in NR line:%d was not properly localized");
				/*  TROUBLESHOOT
				When parsing the bus list, the Newton-Raphson solver found a bus that did not
				appear to have a location within the overall admittance/Jacobian matrix.  Please
				submit this as a bug with your code on the Trac site.
				*/
			}

			if (((branch[jindexer].phases & 0x80) == 0x80) && (branch[jindexer].v_ratio==1.0))	//Triplex, but not SPCT
			{
				for (jindex=0; jindex<2; jindex++)			//rows
				{
					for (kindex=0; kindex<2; kindex++)		//columns
					{
						if (((branch[jindexer].Yfrom[jindex*3+kindex]).Re() != 0) && (bus[tempa].type != 1) && (bus[tempb].type != 1))
							powerflow_values->size_offdiag_PQ += 1; 

						if (((branch[jindexer].Yto[jindex*3+kindex]).Re() != 0) && (bus[tempa].type != 1) && (bus[tempb].type != 1))  
							powerflow_values->size_offdiag_PQ += 1; 

						if (((branch[jindexer].Yfrom[jindex*3+kindex]).Im() != 0) && (bus[tempa].type != 1) && (bus[tempb].type != 1)) 
							powerflow_values->size_offdiag_PQ += 1; 

						if (((branch[jindexer].Yto[jindex*3+kindex]).Im() != 0) && (bus[tempa].type != 1) && (bus[tempb].type != 1)) 
							powerflow_values->size_offdiag_PQ += 1; 
					}//end columns of split phase
				}//end rows of split phase
			}//end traversion of split-phase
			else											//Three phase or some variety
			{
				//Make sure we aren't SPCT, otherwise things get jacked
				if ((branch[jindexer].phases & 0x80) != 0x80)	//SPCT, but v_ratio not = 1
				{
					for (jindex=0; jindex<3; jindex++)			//rows
					{
						//See if this phase is valid
						phase_workb = 0x04 >> jindex;

						if ((phase_workb & branch[jindexer].phases) == phase_workb)	//Row check
						{
							for (kindex=0; kindex<3; kindex++)		//columns
							{
								//Check this phase as well
								phase_workd = 0x04 >> kindex;

								if ((phase_workd & branch[jindexer].phases) == phase_workd)	//Column validity check
								{
									if (((branch[jindexer].Yfrom[jindex*3+kindex]).Re() != 0) && (bus[tempa].type != 1) && (bus[tempb].type != 1))
										powerflow_values->size_offdiag_PQ += 1; 

									if (((branch[jindexer].Yto[jindex*3+kindex]).Re() != 0) && (bus[tempa].type != 1) && (bus[tempb].type != 1))  
										powerflow_values->size_offdiag_PQ += 1; 

									if (((branch[jindexer].Yfrom[jindex*3+kindex]).Im() != 0) && (bus[tempa].type != 1) && (bus[tempb].type != 1)) 
										powerflow_values->size_offdiag_PQ += 1; 

									if (((branch[jindexer].Yto[jindex*3+kindex]).Im() != 0) && (bus[tempa].type != 1) && (bus[tempb].type != 1)) 
										powerflow_values->size_offdiag_PQ += 1; 
								}//end column validity check
							}//end columns of 3 phase
						}//End row validity check
					}//end rows of 3 phase
				}//end not SPCT
				else	//SPCT inmplementation
				{
					for (jindex=0; jindex<3; jindex++)			//rows
					{
						//See if this phase is valid
						phase_workb = 0x04 >> jindex;

						if ((phase_workb & branch[jindexer].phases) == phase_workb)	//Row check
						{
							for (kindex=0; kindex<3; kindex++)		//Row valid, traverse all columns for SPCT Yfrom
							{
								if (((branch[jindexer].Yfrom[jindex*3+kindex]).Re() != 0) && (bus[tempa].type != 1) && (bus[tempb].type != 1))
									powerflow_values->size_offdiag_PQ += 1; 

								if (((branch[jindexer].Yfrom[jindex*3+kindex]).Im() != 0) && (bus[tempa].type != 1) && (bus[tempb].type != 1)) 
									powerflow_values->size_offdiag_PQ += 1; 
							}//end columns traverse

							//If row is valid, now traverse the rows of that column for Yto
							for (kindex=0; kindex<3; kindex++)
							{
								if (((branch[jindexer].Yto[kindex*3+jindex]).Re() != 0) && (bus[tempa].type != 1) && (bus[tempb].type != 1))  
									powerflow_values->size_offdiag_PQ += 1; 

								if (((branch[jindexer].Yto[kindex*3+jindex]).Im() != 0) && (bus[tempa].type != 1) && (bus[tempb].type != 1)) 
									powerflow_values->size_offdiag_PQ += 1; 
							}//end rows traverse
						}//End row validity check
					}//end rows of 3 phase
				}//End SPCT
			}//end three phase
		}//end line traversion

		//Allocate the space - double the number found (each element goes in two places)
		if (powerflow_values->Y_offdiag_PQ == NULL)
		{
			powerflow_values->Y_offdiag_PQ = (Y_NR *)gl_malloc((powerflow_values->size_offdiag_PQ*2) *sizeof(Y_NR));   //powerflow_values->Y_offdiag_PQ store the row,column and value of off_diagonal elements of Bus Admittance matrix in which all the buses are not PV buses. 

			//Make sure it worked
			if (powerflow_values->Y_offdiag_PQ == NULL)
				GL_THROW("NR: Failed to allocate memory for one of the necessary matrices");

			//Save our size
			powerflow_values->max_size_offdiag_PQ = powerflow_values->size_offdiag_PQ;	//Don't care about the 2x, since we'll be comparing it against itself
		}
		else if (powerflow_values->size_offdiag_PQ > powerflow_values->max_size_offdiag_PQ)	//Something changed and we are bigger!!
		{
			//Destroy us!
			gl_free(powerflow_values->Y_offdiag_PQ);

			//Rebuild us, we have the technology
			powerflow_values->Y_offdiag_PQ = (Y_NR *)gl_malloc((powerflow_values->size_offdiag_PQ*2) *sizeof(Y_NR));

			//Make sure it worked
			if (powerflow_values->Y_offdiag_PQ == NULL)
				GL_THROW("NR: Failed to allocate memory for one of the necessary matrices");

			//Store the new size
			powerflow_values->max_size_offdiag_PQ = powerflow_values->size_offdiag_PQ;

			//Flag for a reallocation
			powerflow_values->NR_realloc_needed = true;
		}

		indexer = 0;
		for (jindexer=0; jindexer<branch_count;jindexer++)	//Parse through all of the branches
		{
			//Extract both ends
			tempa  = branch[jindexer].from;
			tempb  = branch[jindexer].to;

			phase_worka = 0;
			phase_workb = 0;
			for (jindex=0; jindex<3; jindex++)		//Accumulate number of phases
			{
				phase_worka += ((bus[tempa].phases & (0x01 << jindex)) >> jindex);
				phase_workb += ((bus[tempb].phases & (0x01 << jindex)) >> jindex);
			}

			if ((phase_worka==3) && (phase_workb==3))	//Both ends are full three phase, normal operations
			{
				for (jindex=0; jindex<3; jindex++)		//Loop through rows of admittance matrices				
				{
					//See if this row is valid for this branch
					phase_workd = 0x04 >> jindex;

					if ((branch[jindexer].phases & phase_workd) == phase_workd)	//Validity check
					{
						for (kindex=0; kindex<3; kindex++)	//Loop through columns of admittance matrices
						{
							//Extract column information
							phase_worke = 0x04 >> kindex;

							if ((branch[jindexer].phases & phase_worke) == phase_worke)	//Valid column too!
							{
								//Indices counted out from Self admittance above.  needs doubling due to complex separation
								if (((branch[jindexer].Yfrom[jindex*3+kindex]).Im() != 0) && (bus[tempa].type != 1) && (bus[tempb].type != 1))	//From imags
								{
									powerflow_values->Y_offdiag_PQ[indexer].row_ind = 2*bus[tempa].Matrix_Loc + jindex;
									powerflow_values->Y_offdiag_PQ[indexer].col_ind = 2*bus[tempb].Matrix_Loc + kindex;
									powerflow_values->Y_offdiag_PQ[indexer].Y_value = -((branch[jindexer].Yfrom[jindex*3+kindex]).Im());
									indexer += 1;
									powerflow_values->Y_offdiag_PQ[indexer].row_ind = 2*bus[tempa].Matrix_Loc + jindex + 3;
									powerflow_values->Y_offdiag_PQ[indexer].col_ind = 2*bus[tempb].Matrix_Loc + kindex + 3;
									powerflow_values->Y_offdiag_PQ[indexer].Y_value = (branch[jindexer].Yfrom[jindex*3+kindex]).Im();
									indexer += 1;
								}

								if (((branch[jindexer].Yto[jindex*3+kindex]).Im() != 0) && (bus[tempa].type != 1) && (bus[tempb].type != 1))	//To imags
								{
									powerflow_values->Y_offdiag_PQ[indexer].row_ind = 2*bus[tempb].Matrix_Loc + jindex;
									powerflow_values->Y_offdiag_PQ[indexer].col_ind = 2*bus[tempa].Matrix_Loc + kindex;
									powerflow_values->Y_offdiag_PQ[indexer].Y_value = -((branch[jindexer].Yto[jindex*3+kindex]).Im());
									indexer += 1;
									powerflow_values->Y_offdiag_PQ[indexer].row_ind = 2*bus[tempb].Matrix_Loc + jindex + 3;
									powerflow_values->Y_offdiag_PQ[indexer].col_ind = 2*bus[tempa].Matrix_Loc + kindex + 3;
									powerflow_values->Y_offdiag_PQ[indexer].Y_value = (branch[jindexer].Yto[jindex*3+kindex]).Im();
									indexer += 1;
								}

								if (((branch[jindexer].Yfrom[jindex*3+kindex]).Re() != 0) && (bus[tempa].type != 1) && (bus[tempb].type != 1))	//From reals
								{
									powerflow_values->Y_offdiag_PQ[indexer].row_ind = 2*bus[tempa].Matrix_Loc + jindex + 3;
									powerflow_values->Y_offdiag_PQ[indexer].col_ind = 2*bus[tempb].Matrix_Loc + kindex;
									powerflow_values->Y_offdiag_PQ[indexer].Y_value = -((branch[jindexer].Yfrom[jindex*3+kindex]).Re());
									indexer += 1;
									powerflow_values->Y_offdiag_PQ[indexer].row_ind = 2*bus[tempa].Matrix_Loc + jindex;
									powerflow_values->Y_offdiag_PQ[indexer].col_ind = 2*bus[tempb].Matrix_Loc + kindex + 3;
									powerflow_values->Y_offdiag_PQ[indexer].Y_value = -((branch[jindexer].Yfrom[jindex*3+kindex]).Re());
									indexer += 1;	
								}

								if (((branch[jindexer].Yto[jindex*3+kindex]).Re() != 0) && (bus[tempa].type != 1) && (bus[tempb].type != 1))	//To reals
								{
									powerflow_values->Y_offdiag_PQ[indexer].row_ind = 2*bus[tempb].Matrix_Loc + jindex + 3;
									powerflow_values->Y_offdiag_PQ[indexer].col_ind = 2*bus[tempa].Matrix_Loc + kindex;
									powerflow_values->Y_offdiag_PQ[indexer].Y_value = -((branch[jindexer].Yto[jindex*3+kindex]).Re());
									indexer += 1;
									powerflow_values->Y_offdiag_PQ[indexer].row_ind = 2*bus[tempb].Matrix_Loc + jindex;
									powerflow_values->Y_offdiag_PQ[indexer].col_ind = 2*bus[tempa].Matrix_Loc + kindex + 3;
									powerflow_values->Y_offdiag_PQ[indexer].Y_value = -((branch[jindexer].Yto[jindex*3+kindex]).Re());
									indexer += 1;	
								}
							}//End valid column
						}//column end
					}//End valid row
				}//row end
			}//if all 3 end
			else if (((bus[tempa].phases & 0x80) == 0x80) || ((bus[tempb].phases & 0x80) == 0x80))	//Someone's a triplex
			{
				if (((bus[tempa].phases & 0x80) == 0x80) && ((bus[tempb].phases & 0x80) == 0x80))	//Both are triplex, easy case
				{
					for (jindex=0; jindex<2; jindex++)		//Loop through rows of admittance matrices (only 2x2)
					{
						for (kindex=0; kindex<2; kindex++)	//Loop through columns of admittance matrices (only 2x2)
						{
							//Make sure one end of us isn't a SPCT transformer To node (they are different)
							if (((bus[tempa].phases & 0x20) & (bus[tempb].phases & 0x20)) == 0x20)	//Both ends are SPCT tos
							{
								GL_THROW("NR: SPCT to SPCT via triplex connections are unsupported at this time.");
								/*  TROUBLESHOOT
								The Newton-Raphson solve does not currently support running a triplex line between the low-voltage
								side of two different split-phase center tapped transformers.  This functionality may be added if needed
								in the future.
								*/
							}//end both ends SPCT to
							else if ((bus[tempa].phases & 0x20) == 0x20)	//From end is a SPCT to
							{
								//Indices counted out from Self admittance above.  needs doubling due to complex separation

								if (((branch[jindexer].Yfrom[jindex*3+kindex]).Im() != 0) && (bus[tempa].type != 1) && (bus[tempb].type != 1))	//From imags
								{
									powerflow_values->Y_offdiag_PQ[indexer].row_ind = 2*bus[tempa].Matrix_Loc + jindex;
									powerflow_values->Y_offdiag_PQ[indexer].col_ind = 2*bus[tempb].Matrix_Loc + kindex;
									powerflow_values->Y_offdiag_PQ[indexer].Y_value = ((branch[jindexer].Yfrom[jindex*3+kindex]).Im());
									indexer += 1;
									
									powerflow_values->Y_offdiag_PQ[indexer].row_ind = 2*bus[tempa].Matrix_Loc + jindex + 2;
									powerflow_values->Y_offdiag_PQ[indexer].col_ind = 2*bus[tempb].Matrix_Loc + kindex + 2;
									powerflow_values->Y_offdiag_PQ[indexer].Y_value = -(branch[jindexer].Yfrom[jindex*3+kindex]).Im();
									indexer += 1;
								}

								if (((branch[jindexer].Yto[jindex*3+kindex]).Im() != 0) && (bus[tempa].type != 1) && (bus[tempb].type != 1))	//To imags
								{
									powerflow_values->Y_offdiag_PQ[indexer].row_ind = 2*bus[tempb].Matrix_Loc + jindex;
									powerflow_values->Y_offdiag_PQ[indexer].col_ind = 2*bus[tempa].Matrix_Loc + kindex;
									powerflow_values->Y_offdiag_PQ[indexer].Y_value = -((branch[jindexer].Yto[jindex*3+kindex]).Im());
									indexer += 1;
									
									powerflow_values->Y_offdiag_PQ[indexer].row_ind = 2*bus[tempb].Matrix_Loc + jindex + 2;
									powerflow_values->Y_offdiag_PQ[indexer].col_ind = 2*bus[tempa].Matrix_Loc + kindex + 2;
									powerflow_values->Y_offdiag_PQ[indexer].Y_value = (branch[jindexer].Yto[jindex*3+kindex]).Im();
									indexer += 1;
								}

								if (((branch[jindexer].Yfrom[jindex*3+kindex]).Re() != 0) && (bus[tempa].type != 1) && (bus[tempb].type != 1))	//From reals
								{
									powerflow_values->Y_offdiag_PQ[indexer].row_ind = 2*bus[tempa].Matrix_Loc + jindex + 2;
									powerflow_values->Y_offdiag_PQ[indexer].col_ind = 2*bus[tempb].Matrix_Loc + kindex;
									powerflow_values->Y_offdiag_PQ[indexer].Y_value = ((branch[jindexer].Yfrom[jindex*3+kindex]).Re());
									indexer += 1;
									
									powerflow_values->Y_offdiag_PQ[indexer].row_ind = 2*bus[tempa].Matrix_Loc + jindex;
									powerflow_values->Y_offdiag_PQ[indexer].col_ind = 2*bus[tempb].Matrix_Loc + kindex + 2;
									powerflow_values->Y_offdiag_PQ[indexer].Y_value = ((branch[jindexer].Yfrom[jindex*3+kindex]).Re());
									indexer += 1;	
								}

								if (((branch[jindexer].Yto[jindex*3+kindex]).Re() != 0) && (bus[tempa].type != 1 && bus[tempb].type != 1))	//To reals
								{
									powerflow_values->Y_offdiag_PQ[indexer].row_ind = 2*bus[tempb].Matrix_Loc + jindex + 2;
									powerflow_values->Y_offdiag_PQ[indexer].col_ind = 2*bus[tempa].Matrix_Loc + kindex;
									powerflow_values->Y_offdiag_PQ[indexer].Y_value = -((branch[jindexer].Yto[jindex*3+kindex]).Re());
									indexer += 1;
									
									powerflow_values->Y_offdiag_PQ[indexer].row_ind = 2*bus[tempb].Matrix_Loc + jindex;
									powerflow_values->Y_offdiag_PQ[indexer].col_ind = 2*bus[tempa].Matrix_Loc + kindex + 2;
									powerflow_values->Y_offdiag_PQ[indexer].Y_value = -((branch[jindexer].Yto[jindex*3+kindex]).Re());
									indexer += 1;	
								}
							}//end From end SPCT to
							else if ((bus[tempb].phases & 0x20) == 0x20)	//To end is a SPCT to
							{
								//Indices counted out from Self admittance above.  needs doubling due to complex separation

								//Make sure we aren't the transformer
								if (branch[jindexer].lnk_type == 1)	//We're not, we're a line - proceed
								{

									//Indices counted out from Self admittance above.  needs doubling due to complex separation
									if (((branch[jindexer].Yfrom[jindex*3+kindex]).Im() != 0) && (bus[tempa].type != 1) && (bus[tempb].type != 1))	//From imags
									{
										powerflow_values->Y_offdiag_PQ[indexer].row_ind = 2*bus[tempa].Matrix_Loc + jindex;
										powerflow_values->Y_offdiag_PQ[indexer].col_ind = 2*bus[tempb].Matrix_Loc + kindex;
										powerflow_values->Y_offdiag_PQ[indexer].Y_value = -((branch[jindexer].Yfrom[jindex*3+kindex]).Im());
										indexer += 1;

										powerflow_values->Y_offdiag_PQ[indexer].row_ind = 2*bus[tempa].Matrix_Loc + jindex + 2;
										powerflow_values->Y_offdiag_PQ[indexer].col_ind = 2*bus[tempb].Matrix_Loc + kindex + 2;
										powerflow_values->Y_offdiag_PQ[indexer].Y_value = (branch[jindexer].Yfrom[jindex*3+kindex]).Im();
										indexer += 1;
									}

									if (((branch[jindexer].Yto[jindex*3+kindex]).Im() != 0) && (bus[tempa].type != 1) && (bus[tempb].type != 1))	//To imags
									{
										powerflow_values->Y_offdiag_PQ[indexer].row_ind = 2*bus[tempb].Matrix_Loc + jindex;
										powerflow_values->Y_offdiag_PQ[indexer].col_ind = 2*bus[tempa].Matrix_Loc + kindex;
										powerflow_values->Y_offdiag_PQ[indexer].Y_value = ((branch[jindexer].Yto[jindex*3+kindex]).Im());
										indexer += 1;

										powerflow_values->Y_offdiag_PQ[indexer].row_ind = 2*bus[tempb].Matrix_Loc + jindex + 2;
										powerflow_values->Y_offdiag_PQ[indexer].col_ind = 2*bus[tempa].Matrix_Loc + kindex + 2;
										powerflow_values->Y_offdiag_PQ[indexer].Y_value = -(branch[jindexer].Yto[jindex*3+kindex]).Im();
										indexer += 1;
									}

									if (((branch[jindexer].Yfrom[jindex*3+kindex]).Re() != 0) && (bus[tempa].type != 1) && (bus[tempb].type != 1))	//From reals
									{
										powerflow_values->Y_offdiag_PQ[indexer].row_ind = 2*bus[tempa].Matrix_Loc + jindex + 2;
										powerflow_values->Y_offdiag_PQ[indexer].col_ind = 2*bus[tempb].Matrix_Loc + kindex;
										powerflow_values->Y_offdiag_PQ[indexer].Y_value = -((branch[jindexer].Yfrom[jindex*3+kindex]).Re());
										indexer += 1;

										powerflow_values->Y_offdiag_PQ[indexer].row_ind = 2*bus[tempa].Matrix_Loc + jindex;
										powerflow_values->Y_offdiag_PQ[indexer].col_ind = 2*bus[tempb].Matrix_Loc + kindex + 2;
										powerflow_values->Y_offdiag_PQ[indexer].Y_value = -((branch[jindexer].Yfrom[jindex*3+kindex]).Re());
										indexer += 1;
									}

									if (((branch[jindexer].Yto[jindex*3+kindex]).Re() != 0) && (bus[tempa].type != 1 && bus[tempb].type != 1))	//To reals
									{
										powerflow_values->Y_offdiag_PQ[indexer].row_ind = 2*bus[tempb].Matrix_Loc + jindex + 2;
										powerflow_values->Y_offdiag_PQ[indexer].col_ind = 2*bus[tempa].Matrix_Loc + kindex;
										powerflow_values->Y_offdiag_PQ[indexer].Y_value = ((branch[jindexer].Yto[jindex*3+kindex]).Re());
										indexer += 1;

										powerflow_values->Y_offdiag_PQ[indexer].row_ind = 2*bus[tempb].Matrix_Loc + jindex;
										powerflow_values->Y_offdiag_PQ[indexer].col_ind = 2*bus[tempa].Matrix_Loc + kindex + 2;
										powerflow_values->Y_offdiag_PQ[indexer].Y_value = ((branch[jindexer].Yto[jindex*3+kindex]).Re());
										indexer += 1;
									}
								}//End SPCT TO bus and we're a line
								else	//Transformer to - don't do things weird
								{
									if (((branch[jindexer].Yfrom[jindex*3+kindex]).Im() != 0) && (bus[tempa].type != 1) && (bus[tempb].type != 1))	//From imags
									{
										powerflow_values->Y_offdiag_PQ[indexer].row_ind = 2*bus[tempa].Matrix_Loc + jindex;
										powerflow_values->Y_offdiag_PQ[indexer].col_ind = 2*bus[tempb].Matrix_Loc + kindex;
										powerflow_values->Y_offdiag_PQ[indexer].Y_value = -((branch[jindexer].Yfrom[jindex*3+kindex]).Im());
										indexer += 1;

										powerflow_values->Y_offdiag_PQ[indexer].row_ind = 2*bus[tempa].Matrix_Loc + jindex + 2;
										powerflow_values->Y_offdiag_PQ[indexer].col_ind = 2*bus[tempb].Matrix_Loc + kindex + 2;
										powerflow_values->Y_offdiag_PQ[indexer].Y_value = (branch[jindexer].Yfrom[jindex*3+kindex]).Im();
										indexer += 1;
									}

									if (((branch[jindexer].Yto[jindex*3+kindex]).Im() != 0) && (bus[tempa].type != 1) && (bus[tempb].type != 1))	//To imags
									{
										powerflow_values->Y_offdiag_PQ[indexer].row_ind = 2*bus[tempb].Matrix_Loc + jindex;
										powerflow_values->Y_offdiag_PQ[indexer].col_ind = 2*bus[tempa].Matrix_Loc + kindex;
										powerflow_values->Y_offdiag_PQ[indexer].Y_value = ((branch[jindexer].Yto[jindex*3+kindex]).Im());
										indexer += 1;

										powerflow_values->Y_offdiag_PQ[indexer].row_ind = 2*bus[tempb].Matrix_Loc + jindex + 2;
										powerflow_values->Y_offdiag_PQ[indexer].col_ind = 2*bus[tempa].Matrix_Loc + kindex + 2;
										powerflow_values->Y_offdiag_PQ[indexer].Y_value = -(branch[jindexer].Yto[jindex*3+kindex]).Im();
										indexer += 1;
									}

									if (((branch[jindexer].Yfrom[jindex*3+kindex]).Re() != 0) && (bus[tempa].type != 1) && (bus[tempb].type != 1))	//From reals
									{
										powerflow_values->Y_offdiag_PQ[indexer].row_ind = 2*bus[tempa].Matrix_Loc + jindex + 2;
										powerflow_values->Y_offdiag_PQ[indexer].col_ind = 2*bus[tempb].Matrix_Loc + kindex;
										powerflow_values->Y_offdiag_PQ[indexer].Y_value = -((branch[jindexer].Yfrom[jindex*3+kindex]).Re());
										indexer += 1;

										powerflow_values->Y_offdiag_PQ[indexer].row_ind = 2*bus[tempa].Matrix_Loc + jindex;
										powerflow_values->Y_offdiag_PQ[indexer].col_ind = 2*bus[tempb].Matrix_Loc + kindex + 2;
										powerflow_values->Y_offdiag_PQ[indexer].Y_value = -((branch[jindexer].Yfrom[jindex*3+kindex]).Re());
										indexer += 1;
									}

									if (((branch[jindexer].Yto[jindex*3+kindex]).Re() != 0) && (bus[tempa].type != 1 && bus[tempb].type != 1))	//To reals
									{
										powerflow_values->Y_offdiag_PQ[indexer].row_ind = 2*bus[tempb].Matrix_Loc + jindex + 2;
										powerflow_values->Y_offdiag_PQ[indexer].col_ind = 2*bus[tempa].Matrix_Loc + kindex;
										powerflow_values->Y_offdiag_PQ[indexer].Y_value = ((branch[jindexer].Yto[jindex*3+kindex]).Re());
										indexer += 1;

										powerflow_values->Y_offdiag_PQ[indexer].row_ind = 2*bus[tempb].Matrix_Loc + jindex;
										powerflow_values->Y_offdiag_PQ[indexer].col_ind = 2*bus[tempa].Matrix_Loc + kindex + 2;
										powerflow_values->Y_offdiag_PQ[indexer].Y_value = ((branch[jindexer].Yto[jindex*3+kindex]).Re());
										indexer += 1;
									}
								}//End SPCT TO and we're the transformer
							}//end To end SPCT to
							else											//Plain old ugly line
							{
								//Indices counted out from Self admittance above.  needs doubling due to complex separation

								if (((branch[jindexer].Yfrom[jindex*3+kindex]).Im() != 0) && (bus[tempa].type != 1) && (bus[tempb].type != 1))	//From imags
								{
									powerflow_values->Y_offdiag_PQ[indexer].row_ind = 2*bus[tempa].Matrix_Loc + jindex;
									powerflow_values->Y_offdiag_PQ[indexer].col_ind = 2*bus[tempb].Matrix_Loc + kindex;
									powerflow_values->Y_offdiag_PQ[indexer].Y_value = -((branch[jindexer].Yfrom[jindex*3+kindex]).Im());
									indexer += 1;
									
									powerflow_values->Y_offdiag_PQ[indexer].row_ind = 2*bus[tempa].Matrix_Loc + jindex + 2;
									powerflow_values->Y_offdiag_PQ[indexer].col_ind = 2*bus[tempb].Matrix_Loc + kindex + 2;
									powerflow_values->Y_offdiag_PQ[indexer].Y_value = (branch[jindexer].Yfrom[jindex*3+kindex]).Im();
									indexer += 1;
								}

								if (((branch[jindexer].Yto[jindex*3+kindex]).Im() != 0) && (bus[tempa].type != 1) && (bus[tempb].type != 1))	//To imags
								{
									powerflow_values->Y_offdiag_PQ[indexer].row_ind = 2*bus[tempb].Matrix_Loc + jindex;
									powerflow_values->Y_offdiag_PQ[indexer].col_ind = 2*bus[tempa].Matrix_Loc + kindex;
									powerflow_values->Y_offdiag_PQ[indexer].Y_value = -((branch[jindexer].Yto[jindex*3+kindex]).Im());
									indexer += 1;
									
									powerflow_values->Y_offdiag_PQ[indexer].row_ind = 2*bus[tempb].Matrix_Loc + jindex + 2;
									powerflow_values->Y_offdiag_PQ[indexer].col_ind = 2*bus[tempa].Matrix_Loc + kindex + 2;
									powerflow_values->Y_offdiag_PQ[indexer].Y_value = (branch[jindexer].Yto[jindex*3+kindex]).Im();
									indexer += 1;
								}

								if (((branch[jindexer].Yfrom[jindex*3+kindex]).Re() != 0) && (bus[tempa].type != 1) && (bus[tempb].type != 1))	//From reals
								{
									powerflow_values->Y_offdiag_PQ[indexer].row_ind = 2*bus[tempa].Matrix_Loc + jindex + 2;
									powerflow_values->Y_offdiag_PQ[indexer].col_ind = 2*bus[tempb].Matrix_Loc + kindex;
									powerflow_values->Y_offdiag_PQ[indexer].Y_value = -((branch[jindexer].Yfrom[jindex*3+kindex]).Re());
									indexer += 1;
									
									powerflow_values->Y_offdiag_PQ[indexer].row_ind = 2*bus[tempa].Matrix_Loc + jindex;
									powerflow_values->Y_offdiag_PQ[indexer].col_ind = 2*bus[tempb].Matrix_Loc + kindex + 2;
									powerflow_values->Y_offdiag_PQ[indexer].Y_value = -((branch[jindexer].Yfrom[jindex*3+kindex]).Re());
									indexer += 1;	
								}

								if (((branch[jindexer].Yto[jindex*3+kindex]).Re() != 0) && (bus[tempa].type != 1 && bus[tempb].type != 1))	//To reals
								{
									powerflow_values->Y_offdiag_PQ[indexer].row_ind = 2*bus[tempb].Matrix_Loc + jindex + 2;
									powerflow_values->Y_offdiag_PQ[indexer].col_ind = 2*bus[tempa].Matrix_Loc + kindex;
									powerflow_values->Y_offdiag_PQ[indexer].Y_value = -((branch[jindexer].Yto[jindex*3+kindex]).Re());
									indexer += 1;
									
									powerflow_values->Y_offdiag_PQ[indexer].row_ind = 2*bus[tempb].Matrix_Loc + jindex;
									powerflow_values->Y_offdiag_PQ[indexer].col_ind = 2*bus[tempa].Matrix_Loc + kindex + 2;
									powerflow_values->Y_offdiag_PQ[indexer].Y_value = -((branch[jindexer].Yto[jindex*3+kindex]).Re());
									indexer += 1;	
								}
							}//end Normal triplex branch
						}//column end
					}//row end
				}//end both triplexy
				else if ((bus[tempa].phases & 0x80) == 0x80)	//From is the triplex - this implies transformer with or something, we don't support this
				{
					GL_THROW("NR does not support triplex to 3-phase connections.");
					/*  TROUBLESHOOT
					The Newton-Raphson solver does not have any implementation elements
					to support the connection of a split-phase or triplex node to a three-phase
					node.  The opposite (3-phase to triplex) is available as the split-phase-center-
					tapped transformer model.  See if that will work for your implementation.
					*/
				}//end from triplexy
				else	//Only option left is the to must be the triplex - implies SPCT xformer - so only one phase on the three-phase side (we just need to figure out where)
				{
					//Extract the line phase
					phase_workc = (branch[jindexer].phases & 0x07);

					//Reset temp_index and size, just in case
					temp_index = -1;
					temp_size = -1;

					//Figure out what the offset on the from side is (how many phases and which one we are)
					switch(bus[tempa].phases & 0x07)
					{
						case 0x01:	//C
							{
								temp_size = 1;	//Single phase matrix

								if (phase_workc==0x01)	//Line is phase C
								{
									//Only C in the node, so no offset
									temp_index = 0;
								}
								else if (phase_workc==0x02)	//Line is phase B
								{
									GL_THROW("NR: A center-tapped transformer has an invalid phase matching");
									/*  TROUBLESHOOT
									A split-phase, center-tapped transformer in the Newton-Raphson solver is somehow attached
									to a node that is missing the required phase of the transformer.  This should have been caught.
									Please submit your code and a bug report using the trac website.
									*/
								}
								else					//Has to be phase A
									GL_THROW("NR: A center-tapped transformer has an invalid phase matching");

								break;
							}
						case 0x02:	//B
							{
								temp_size = 1;	//Single phase matrix

								if (phase_workc==0x01)	//Line is phase C
									GL_THROW("NR: A center-tapped transformer has an invalid phase matching");
								else if (phase_workc==0x02)	//Line is phase B
								{
									//Only B in the node, so no offset
									temp_index = 0;
								}
								else					//Has to be phase A
									GL_THROW("NR: A center-tapped transformer has an invalid phase matching");

								break;
							}
						case 0x03:	//BC
							{
								temp_size = 2;	//Two phase matrix

								if (phase_workc==0x01)	//Line is phase C
								{
									//BC in the node, so offset by 1
									temp_index = 1;
								}
								else if (phase_workc==0x02)	//Line is phase B
								{
									//BC in the node, so offset by 0
									temp_index = 0;
								}
								else					//Has to be phase A
									GL_THROW("NR: A center-tapped transformer has an invalid phase matching");

								break;
							}
						case 0x04:	//A
							{
								temp_size = 1;	//Single phase matrix

								if (phase_workc==0x01)	//Line is phase C
									GL_THROW("NR: A center-tapped transformer has an invalid phase matching");
								else if (phase_workc==0x02)	//Line is phase B
									GL_THROW("NR: A center-tapped transformer has an invalid phase matching");
								else					//Has to be phase A
								{
									//Only A in the node, so no offset
									temp_index = 0;
								}

								break;
							}
						case 0x05:	//AC
							{
								temp_size = 2;	//Two phase matrix

								if (phase_workc==0x01)	//Line is phase C
								{
									//AC in the node, so offset by 1
									temp_index = 1;
								}
								else if (phase_workc==0x02)	//Line is phase B
									GL_THROW("NR: A center-tapped transformer has an invalid phase matching");
								else					//Has to be phase A
								{
									//AC in the node, so offset by 0
									temp_index = 0;
								}

								break;
							}
						case 0x06:	//AB
							{
								temp_size = 2;	//Two phase matrix

								if (phase_workc==0x01)	//Line is phase C
									GL_THROW("NR: A center-tapped transformer has an invalid phase matching");
								else if (phase_workc==0x02)	//Line is phase B
								{
									//BC in the node, so offset by 1
									temp_index = 1;
								}
								else					//Has to be phase A
								{
									//AB in the node, so offset by 0
									temp_index = 0;
								}

								break;
							}
						case 0x07:	//ABC
							{
								temp_size = 3;	//Three phase matrix

								if (phase_workc==0x01)	//Line is phase C
								{
									//ABC in the node, so offset by 2
									temp_index = 2;
								}
								else if (phase_workc==0x02)	//Line is phase B
								{
									//ABC in the node, so offset by 1
									temp_index = 1;
								}
								else					//Has to be phase A
								{
									//ABC in the node, so offset by 0
									temp_index = 0;
								}

								break;
							}
						default:
							GL_THROW("NR: A center-tapped transformer has an invalid phase matching");
							break;
					}//end switch
					if (((int)temp_index==-1) || ((int)temp_size==-1))	//Should never get here
						GL_THROW("NR: A center-tapped transformer has an invalid phase matching");

					//Determine first index
					if (phase_workc==0x01)	//Line is phase C
					{
						jindex=2;
					}//end line C if
					else if (phase_workc==0x02)	//Line is phase B
					{
						jindex=1;
					}//end line B if
					else						//Line has to be phase A
					{
						jindex=0;
					}//End line A if


					//Indices counted out from Self admittance above.  needs doubling due to complex separation
					for (kindex=0; kindex<2; kindex++)	//Loop through columns of admittance matrices (only 2x2)
					{

						if (((branch[jindexer].Yfrom[jindex*3+kindex]).Im() != 0) && (bus[tempa].type != 1) && (bus[tempb].type != 1))	//From imags
						{
							powerflow_values->Y_offdiag_PQ[indexer].row_ind = 2*bus[tempa].Matrix_Loc + temp_index;
							powerflow_values->Y_offdiag_PQ[indexer].col_ind = 2*bus[tempb].Matrix_Loc + kindex;
							powerflow_values->Y_offdiag_PQ[indexer].Y_value = -((branch[jindexer].Yfrom[jindex*3+kindex]).Im());
							indexer += 1;
							
							powerflow_values->Y_offdiag_PQ[indexer].row_ind = 2*bus[tempa].Matrix_Loc + temp_index + temp_size;
							powerflow_values->Y_offdiag_PQ[indexer].col_ind = 2*bus[tempb].Matrix_Loc + kindex + 2;
							powerflow_values->Y_offdiag_PQ[indexer].Y_value = (branch[jindexer].Yfrom[jindex*3+kindex]).Im();
							indexer += 1;
						}

						if (((branch[jindexer].Yto[kindex*3+jindex]).Im() != 0) && (bus[tempa].type != 1) && (bus[tempb].type != 1))	//To imags
						{
							powerflow_values->Y_offdiag_PQ[indexer].row_ind = 2*bus[tempb].Matrix_Loc + kindex;
							powerflow_values->Y_offdiag_PQ[indexer].col_ind = 2*bus[tempa].Matrix_Loc + temp_index;
							powerflow_values->Y_offdiag_PQ[indexer].Y_value = -((branch[jindexer].Yto[kindex*3+jindex]).Im());
							indexer += 1;
							
							powerflow_values->Y_offdiag_PQ[indexer].row_ind = 2*bus[tempb].Matrix_Loc + kindex + 2;
							powerflow_values->Y_offdiag_PQ[indexer].col_ind = 2*bus[tempa].Matrix_Loc + temp_index + temp_size;
							powerflow_values->Y_offdiag_PQ[indexer].Y_value = (branch[jindexer].Yto[kindex*3+jindex]).Im();
							indexer += 1;
						}

						if (((branch[jindexer].Yfrom[jindex*3+kindex]).Re() != 0) && (bus[tempa].type != 1) && (bus[tempb].type != 1))	//From reals
						{
							powerflow_values->Y_offdiag_PQ[indexer].row_ind = 2*bus[tempa].Matrix_Loc + temp_index + temp_size;
							powerflow_values->Y_offdiag_PQ[indexer].col_ind = 2*bus[tempb].Matrix_Loc + kindex;
							powerflow_values->Y_offdiag_PQ[indexer].Y_value = -((branch[jindexer].Yfrom[jindex*3+kindex]).Re());
							indexer += 1;
							
							powerflow_values->Y_offdiag_PQ[indexer].row_ind = 2*bus[tempa].Matrix_Loc + temp_index;
							powerflow_values->Y_offdiag_PQ[indexer].col_ind = 2*bus[tempb].Matrix_Loc + kindex + 2;
							powerflow_values->Y_offdiag_PQ[indexer].Y_value = -((branch[jindexer].Yfrom[jindex*3+kindex]).Re());
							indexer += 1;	
						}

						if (((branch[jindexer].Yto[kindex*3+jindex]).Re() != 0) && (bus[tempa].type != 1) && (bus[tempb].type != 1))	//To reals
						{
							powerflow_values->Y_offdiag_PQ[indexer].row_ind = 2*bus[tempb].Matrix_Loc + kindex + 2;
							powerflow_values->Y_offdiag_PQ[indexer].col_ind = 2*bus[tempa].Matrix_Loc + temp_index;
							powerflow_values->Y_offdiag_PQ[indexer].Y_value = -((branch[jindexer].Yto[kindex*3+jindex]).Re());
							indexer += 1;
							
							powerflow_values->Y_offdiag_PQ[indexer].row_ind = 2*bus[tempb].Matrix_Loc + kindex;
							powerflow_values->Y_offdiag_PQ[indexer].col_ind = 2*bus[tempa].Matrix_Loc + temp_index + temp_size;
							powerflow_values->Y_offdiag_PQ[indexer].Y_value = -((branch[jindexer].Yto[kindex*3+jindex]).Re());
							indexer += 1;	
						}
					}//secondary index end

				}//end to triplexy
			}//end triplex in here
			else					//Some combination of not-3 phase
			{
				//Clear working variables, just in case
				temp_index = temp_index_b = -1;
				temp_size = temp_size_b = temp_size_c = -1;
				Full_Mat_A = Full_Mat_B = false;

				//Intermediate store the admittance matrices so they can be directly indexed later
				switch(branch[jindexer].phases & 0x07) {
					case 0x00:	//No phases (open switch or reliability excluded item)
						{
							temp_size_c = -99;	//Arbitrary flag
							break;
						}
					case 0x01:	//C only
						{
							Temp_Ad_A[0][0] = branch[jindexer].Yfrom[8];
							Temp_Ad_B[0][0] = branch[jindexer].Yto[8];
							temp_size_c = 1;
							break;
						}
					case 0x02:	//B only
						{
							Temp_Ad_A[0][0] = branch[jindexer].Yfrom[4];
							Temp_Ad_B[0][0] = branch[jindexer].Yto[4];
							temp_size_c = 1;
							break;
						}
					case 0x03:	//BC only
						{
							Temp_Ad_A[0][0] = branch[jindexer].Yfrom[4];
							Temp_Ad_A[0][1] = branch[jindexer].Yfrom[5];
							Temp_Ad_A[1][0] = branch[jindexer].Yfrom[7];
							Temp_Ad_A[1][1] = branch[jindexer].Yfrom[8];
							
							Temp_Ad_B[0][0] = branch[jindexer].Yto[4];
							Temp_Ad_B[0][1] = branch[jindexer].Yto[5];
							Temp_Ad_B[1][0] = branch[jindexer].Yto[7];
							Temp_Ad_B[1][1] = branch[jindexer].Yto[8];

							temp_size_c = 2;
							break;
						}
					case 0x04:	//A only
						{
							Temp_Ad_A[0][0] = branch[jindexer].Yfrom[0];
							Temp_Ad_B[0][0] = branch[jindexer].Yto[0];
							temp_size_c = 1;
							break;
						}
					case 0x05:	//AC only
						{
							Temp_Ad_A[0][0] = branch[jindexer].Yfrom[0];
							Temp_Ad_A[0][1] = branch[jindexer].Yfrom[2];
							Temp_Ad_A[1][0] = branch[jindexer].Yfrom[6];
							Temp_Ad_A[1][1] = branch[jindexer].Yfrom[8];
							
							Temp_Ad_B[0][0] = branch[jindexer].Yto[0];
							Temp_Ad_B[0][1] = branch[jindexer].Yto[2];
							Temp_Ad_B[1][0] = branch[jindexer].Yto[6];
							Temp_Ad_B[1][1] = branch[jindexer].Yto[8];

							temp_size_c = 2;
							break;
						}
					case 0x06:	//AB only
						{
							Temp_Ad_A[0][0] = branch[jindexer].Yfrom[0];
							Temp_Ad_A[0][1] = branch[jindexer].Yfrom[1];
							Temp_Ad_A[1][0] = branch[jindexer].Yfrom[3];
							Temp_Ad_A[1][1] = branch[jindexer].Yfrom[4];
							
							Temp_Ad_B[0][0] = branch[jindexer].Yto[0];
							Temp_Ad_B[0][1] = branch[jindexer].Yto[1];
							Temp_Ad_B[1][0] = branch[jindexer].Yto[3];
							Temp_Ad_B[1][1] = branch[jindexer].Yto[4];

							temp_size_c = 2;
							break;
						}
					default:
						{
							break;
						}
				}//end line switch/case

				if ( (int)temp_size_c == -99)
				{
					continue;	//Next iteration of branch loop
				}

				if ( (int)temp_size_c == -1)	//Make sure it is right
				{
					GL_THROW("NR: A line's phase was flagged as not full three-phase, but wasn't");
					/*  TROUBLESHOOT
					A line inside the powerflow model was flagged as not being full three-phase or
					triplex in any form.  It failed the other cases though, so it must have been.
					Please submit your code and a bug report to the trac website.
					*/
				}

				//Check the from side and get all appropriate offsets
				switch(bus[tempa].phases & 0x07) {
					case 0x01:	//C
						{
							if ((branch[jindexer].phases & 0x07) == 0x01)	//C
							{
								temp_size = 1;		//Single size
								temp_index = 0;		//No offset (only 1 big)
							}
							else
							{
								GL_THROW("NR: One of the lines has invalid phase parameters");
								/*  TROUBLESHOOT
								One of the lines in the powerflow model has an invalid phase in
								reference to its to and from ends.  This should have been caught
								earlier, so submit your code and a bug report using the trac website.
								*/
							}
							break;
						}//end 0x01
					case 0x02:	//B
						{
							if ((branch[jindexer].phases & 0x07) == 0x02)	//B
							{
								temp_size = 1;		//Single size
								temp_index = 0;		//No offset (only 1 big)
							}
							else
							{
								GL_THROW("NR: One of the lines has invalid phase parameters");
							}
							break;
						}//end 0x02
					case 0x03:	//BC
						{
							temp_size = 2;	//Size of this matrix's admittance
							if ((branch[jindexer].phases & 0x07) == 0x01)	//C
							{
								temp_index = 1;		//offset
							}
							else if ((branch[jindexer].phases & 0x07) == 0x02)	//B
							{
								temp_index = 0;		//offset
							}
							else if ((branch[jindexer].phases & 0x07) == 0x03)	//BC
							{
								temp_index = 0;
							}
							else
							{
								GL_THROW("NR: One of the lines has invalid phase parameters");
							}
							break;
						}//end 0x03
					case 0x04:	//A
						{
							if ((branch[jindexer].phases & 0x07) == 0x04)	//A
							{
								temp_size = 1;		//Single size
								temp_index = 0;		//No offset (only 1 big)
							}
							else
							{
								GL_THROW("NR: One of the lines has invalid phase parameters");
							}
							break;
						}//end 0x04
					case 0x05:	//AC
						{
							temp_size = 2;	//Size of this matrix's admittance
							if ((branch[jindexer].phases & 0x07) == 0x01)	//C
							{
								temp_index = 1;		//offset
							}
							else if ((branch[jindexer].phases & 0x07) == 0x04)	//A
							{
								temp_index = 0;		//offset
							}
							else if ((branch[jindexer].phases & 0x07) == 0x05)	//AC
							{
								temp_index = 0;
							}
							else
							{
								GL_THROW("NR: One of the lines has invalid phase parameters");
							}
							break;
						}//end 0x05
					case 0x06:	//AB
						{
							temp_size = 2;	//Size of this matrix's admittance
							if ((branch[jindexer].phases & 0x07) == 0x02)	//B
							{
								temp_index = 1;		//offset
							}
							else if ((branch[jindexer].phases & 0x07) == 0x04)	//A
							{
								temp_index = 0;		//offset
							}
							else if ((branch[jindexer].phases & 0x07) == 0x06)	//AB
							{
								temp_index = 0;
							}
							else
							{
								GL_THROW("NR: One of the lines has invalid phase parameters");
							}
							break;
						}//end 0x06
					case 0x07:	//ABC
						{
							temp_size = 3;	//Size of this matrix's admittance
							if ((branch[jindexer].phases & 0x07) == 0x01)	//C
							{
								temp_index = 2;		//offset
							}
							else if ((branch[jindexer].phases & 0x07) == 0x02)	//B
							{
								temp_index = 1;		//offset
							}
							else if ((branch[jindexer].phases & 0x07) == 0x03)	//BC
							{
								temp_index = 1;
							}
							else if ((branch[jindexer].phases & 0x07) == 0x04)	//A
							{
								temp_index = 0;		//offset
							}
							else if ((branch[jindexer].phases & 0x07) == 0x05)	//AC
							{
								temp_index = 0;
								Full_Mat_A = true;		//Flag so we know C needs to be gapped
							}
							else if ((branch[jindexer].phases & 0x07) == 0x06)	//AB
							{
								temp_index = 0;
							}
							else
							{
								GL_THROW("NR: One of the lines has invalid phase parameters");
							}
							break;
						}//end 0x07
					default:
						{
							break;
						}
				}//End switch/case for from

				//Check the to side and get all appropriate offsets
				switch(bus[tempb].phases & 0x07) {
					case 0x01:	//C
						{
							if ((branch[jindexer].phases & 0x07) == 0x01)	//C
							{
								temp_size_b = 1;		//Single size
								temp_index_b = 0;		//No offset (only 1 big)
							}
							else
							{
								GL_THROW("NR: One of the lines has invalid phase parameters");
								/*  TROUBLESHOOT
								One of the lines in the powerflow model has an invalid phase in
								reference to its to and from ends.  This should have been caught
								earlier, so submit your code and a bug report using the trac website.
								*/
							}
							break;
						}//end 0x01
					case 0x02:	//B
						{
							if ((branch[jindexer].phases & 0x07) == 0x02)	//B
							{
								temp_size_b = 1;		//Single size
								temp_index_b = 0;		//No offset (only 1 big)
							}
							else
							{
								GL_THROW("NR: One of the lines has invalid phase parameters");
							}
							break;
						}//end 0x02
					case 0x03:	//BC
						{
							temp_size_b = 2;	//Size of this matrix's admittance
							if ((branch[jindexer].phases & 0x07) == 0x01)	//C
							{
								temp_index_b = 1;		//offset
							}
							else if ((branch[jindexer].phases & 0x07) == 0x02)	//B
							{
								temp_index_b = 0;		//offset
							}
							else if ((branch[jindexer].phases & 0x07) == 0x03)	//BC
							{
								temp_index_b = 0;
							}
							else
							{
								GL_THROW("NR: One of the lines has invalid phase parameters");
							}
							break;
						}//end 0x03
					case 0x04:	//A
						{
							if ((branch[jindexer].phases & 0x07) == 0x04)	//A
							{
								temp_size_b = 1;		//Single size
								temp_index_b = 0;		//No offset (only 1 big)
							}
							else
							{
								GL_THROW("NR: One of the lines has invalid phase parameters");
							}
							break;
						}//end 0x04
					case 0x05:	//AC
						{
							temp_size_b = 2;	//Size of this matrix's admittance
							if ((branch[jindexer].phases & 0x07) == 0x01)	//C
							{
								temp_index_b = 1;		//offset
							}
							else if ((branch[jindexer].phases & 0x07) == 0x04)	//A
							{
								temp_index_b = 0;		//offset
							}
							else if ((branch[jindexer].phases & 0x07) == 0x05)	//AC
							{
								temp_index_b = 0;
							}
							else
							{
								GL_THROW("NR: One of the lines has invalid phase parameters");
							}
							break;
						}//end 0x05
					case 0x06:	//AB
						{
							temp_size_b = 2;	//Size of this matrix's admittance
							if ((branch[jindexer].phases & 0x07) == 0x02)	//B
							{
								temp_index_b = 1;		//offset
							}
							else if ((branch[jindexer].phases & 0x07) == 0x04)	//A
							{
								temp_index_b = 0;		//offset
							}
							else if ((branch[jindexer].phases & 0x07) == 0x06)	//AB
							{
								temp_index_b = 0;
							}
							else
							{
								GL_THROW("NR: One of the lines has invalid phase parameters");
							}
							break;
						}//end 0x06
					case 0x07:	//ABC
						{
							temp_size_b = 3;	//Size of this matrix's admittance
							if ((branch[jindexer].phases & 0x07) == 0x01)	//C
							{
								temp_index_b = 2;		//offset
							}
							else if ((branch[jindexer].phases & 0x07) == 0x02)	//B
							{
								temp_index_b = 1;		//offset
							}
							else if ((branch[jindexer].phases & 0x07) == 0x03)	//BC
							{
								temp_index_b = 1;
							}
							else if ((branch[jindexer].phases & 0x07) == 0x04)	//A
							{
								temp_index_b = 0;		//offset
							}
							else if ((branch[jindexer].phases & 0x07) == 0x05)	//AC
							{
								temp_index_b = 0;
								Full_Mat_B = true;		//Flag so we know C needs to be gapped
							}
							else if ((branch[jindexer].phases & 0x07) == 0x06)	//AB
							{
								temp_index_b = 0;
							}
							else
							{
								GL_THROW("NR: One of the lines has invalid phase parameters");
							}
							break;
						}//end 0x07
					default:
						{
							break;
						}
				}//End switch/case for to

				//Make sure everything was set before proceeding
				if (((int)temp_index==-1) || ((int)temp_index_b==-1) || ((int)temp_size==-1) || ((int)temp_size_b==-1) || ((int)temp_size_c==-1))
				{
					GL_THROW("NR: Failure to construct single/double phase line indices");
					/*  TROUBLESHOOT
					A single or double phase line (e.g., just A or AB) has failed to properly initialize all of the indices
					necessary to form the admittance matrix.  Please submit a bug report, with your code, to the trac site.
					*/
				}

				if (Full_Mat_A)	//From side is a full ABC and we have AC
				{
					for (jindex=0; jindex<temp_size_c; jindex++)		//Loop through rows of admittance matrices				
					{
						for (kindex=0; kindex<temp_size_c; kindex++)	//Loop through columns of admittance matrices
						{
							//Indices counted out from Self admittance above.  needs doubling due to complex separation
							if ((Temp_Ad_A[jindex][kindex].Im() != 0) && (bus[tempa].type != 1) && (bus[tempb].type != 1))	//From imags
							{
								powerflow_values->Y_offdiag_PQ[indexer].row_ind = 2*bus[tempa].Matrix_Loc + temp_index + jindex*2;
								powerflow_values->Y_offdiag_PQ[indexer].col_ind = 2*bus[tempb].Matrix_Loc + temp_index_b + kindex;
								powerflow_values->Y_offdiag_PQ[indexer].Y_value = -(Temp_Ad_A[jindex][kindex].Im());
								indexer += 1;
								
								powerflow_values->Y_offdiag_PQ[indexer].row_ind = 2*bus[tempa].Matrix_Loc + temp_index + jindex*2 + temp_size;
								powerflow_values->Y_offdiag_PQ[indexer].col_ind = 2*bus[tempb].Matrix_Loc + temp_index_b + kindex + temp_size_b;
								powerflow_values->Y_offdiag_PQ[indexer].Y_value = (Temp_Ad_A[jindex][kindex].Im());
								indexer += 1;
							}

							if ((Temp_Ad_B[jindex][kindex].Im() != 0) && (bus[tempa].type != 1) && (bus[tempb].type != 1))	//To imags
							{
								powerflow_values->Y_offdiag_PQ[indexer].row_ind = 2*bus[tempb].Matrix_Loc + temp_index_b + jindex;
								powerflow_values->Y_offdiag_PQ[indexer].col_ind = 2*bus[tempa].Matrix_Loc + temp_index + kindex*2;
								powerflow_values->Y_offdiag_PQ[indexer].Y_value = -(Temp_Ad_B[jindex][kindex].Im());
								indexer += 1;
								
								powerflow_values->Y_offdiag_PQ[indexer].row_ind = 2*bus[tempb].Matrix_Loc + temp_index_b + jindex + temp_size_b;
								powerflow_values->Y_offdiag_PQ[indexer].col_ind = 2*bus[tempa].Matrix_Loc + temp_index + kindex*2 + temp_size;
								powerflow_values->Y_offdiag_PQ[indexer].Y_value = Temp_Ad_B[jindex][kindex].Im();
								indexer += 1;
							}

							if ((Temp_Ad_A[jindex][kindex].Re() != 0) && (bus[tempa].type != 1) && (bus[tempb].type != 1))	//From reals
							{
								powerflow_values->Y_offdiag_PQ[indexer].row_ind = 2*bus[tempa].Matrix_Loc + temp_index + jindex*2 + temp_size;
								powerflow_values->Y_offdiag_PQ[indexer].col_ind = 2*bus[tempb].Matrix_Loc + temp_index_b + kindex;
								powerflow_values->Y_offdiag_PQ[indexer].Y_value = -(Temp_Ad_A[jindex][kindex].Re());
								indexer += 1;
								
								powerflow_values->Y_offdiag_PQ[indexer].row_ind = 2*bus[tempa].Matrix_Loc + temp_index + jindex*2;
								powerflow_values->Y_offdiag_PQ[indexer].col_ind = 2*bus[tempb].Matrix_Loc + temp_index_b + kindex + temp_size_b;
								powerflow_values->Y_offdiag_PQ[indexer].Y_value = -(Temp_Ad_A[jindex][kindex].Re());
								indexer += 1;	
							}

							if ((Temp_Ad_B[jindex][kindex].Re() != 0) && (bus[tempa].type != 1) && (bus[tempb].type != 1))	//To reals
							{
								powerflow_values->Y_offdiag_PQ[indexer].row_ind = 2*bus[tempb].Matrix_Loc + temp_index_b + jindex + temp_size_b;
								powerflow_values->Y_offdiag_PQ[indexer].col_ind = 2*bus[tempa].Matrix_Loc + temp_index + kindex*2;
								powerflow_values->Y_offdiag_PQ[indexer].Y_value = -(Temp_Ad_B[jindex][kindex].Re());
								indexer += 1;
								
								powerflow_values->Y_offdiag_PQ[indexer].row_ind = 2*bus[tempb].Matrix_Loc + temp_index_b + jindex;
								powerflow_values->Y_offdiag_PQ[indexer].col_ind = 2*bus[tempa].Matrix_Loc + temp_index + kindex*2 + temp_size;
								powerflow_values->Y_offdiag_PQ[indexer].Y_value = -(Temp_Ad_B[jindex][kindex].Re());
								indexer += 1;	
							}
						}//column end
					}//row end
				}//end full ABC for from AC

				if (Full_Mat_B)	//To side is a full ABC and we have AC
				{
					for (jindex=0; jindex<temp_size_c; jindex++)		//Loop through rows of admittance matrices				
					{
						for (kindex=0; kindex<temp_size_c; kindex++)	//Loop through columns of admittance matrices
						{
							//Indices counted out from Self admittance above.  needs doubling due to complex separation
							if ((Temp_Ad_A[jindex][kindex].Im() != 0) && (bus[tempa].type != 1) && (bus[tempb].type != 1))	//From imags
							{
								powerflow_values->Y_offdiag_PQ[indexer].row_ind = 2*bus[tempa].Matrix_Loc + temp_index + jindex;
								powerflow_values->Y_offdiag_PQ[indexer].col_ind = 2*bus[tempb].Matrix_Loc + temp_index_b + kindex*2;
								powerflow_values->Y_offdiag_PQ[indexer].Y_value = -(Temp_Ad_A[jindex][kindex].Im());
								indexer += 1;
								
								powerflow_values->Y_offdiag_PQ[indexer].row_ind = 2*bus[tempa].Matrix_Loc + temp_index + jindex + temp_size;
								powerflow_values->Y_offdiag_PQ[indexer].col_ind = 2*bus[tempb].Matrix_Loc + temp_index_b + kindex*2 + temp_size_b;
								powerflow_values->Y_offdiag_PQ[indexer].Y_value = (Temp_Ad_A[jindex][kindex].Im());
								indexer += 1;
							}

							if ((Temp_Ad_B[jindex][kindex].Im() != 0) && (bus[tempa].type != 1) && (bus[tempb].type != 1))	//To imags
							{
								powerflow_values->Y_offdiag_PQ[indexer].row_ind = 2*bus[tempb].Matrix_Loc + temp_index_b + jindex*2;
								powerflow_values->Y_offdiag_PQ[indexer].col_ind = 2*bus[tempa].Matrix_Loc + temp_index + kindex;
								powerflow_values->Y_offdiag_PQ[indexer].Y_value = -(Temp_Ad_B[jindex][kindex].Im());
								indexer += 1;
								
								powerflow_values->Y_offdiag_PQ[indexer].row_ind = 2*bus[tempb].Matrix_Loc + temp_index_b + jindex*2 + temp_size_b;
								powerflow_values->Y_offdiag_PQ[indexer].col_ind = 2*bus[tempa].Matrix_Loc + temp_index + kindex + temp_size;
								powerflow_values->Y_offdiag_PQ[indexer].Y_value = Temp_Ad_B[jindex][kindex].Im();
								indexer += 1;
							}

							if ((Temp_Ad_A[jindex][kindex].Re() != 0) && (bus[tempa].type != 1) && (bus[tempb].type != 1))	//From reals
							{
								powerflow_values->Y_offdiag_PQ[indexer].row_ind = 2*bus[tempa].Matrix_Loc + temp_index + jindex + temp_size;
								powerflow_values->Y_offdiag_PQ[indexer].col_ind = 2*bus[tempb].Matrix_Loc + temp_index_b + kindex*2;
								powerflow_values->Y_offdiag_PQ[indexer].Y_value = -(Temp_Ad_A[jindex][kindex].Re());
								indexer += 1;
								
								powerflow_values->Y_offdiag_PQ[indexer].row_ind = 2*bus[tempa].Matrix_Loc + temp_index + jindex;
								powerflow_values->Y_offdiag_PQ[indexer].col_ind = 2*bus[tempb].Matrix_Loc + temp_index_b + kindex*2 + temp_size_b;
								powerflow_values->Y_offdiag_PQ[indexer].Y_value = -(Temp_Ad_A[jindex][kindex].Re());
								indexer += 1;	
							}

							if ((Temp_Ad_B[jindex][kindex].Re() != 0) && (bus[tempa].type != 1) && (bus[tempb].type != 1))	//To reals
							{
								powerflow_values->Y_offdiag_PQ[indexer].row_ind = 2*bus[tempb].Matrix_Loc + temp_index_b + jindex*2 + temp_size_b;
								powerflow_values->Y_offdiag_PQ[indexer].col_ind = 2*bus[tempa].Matrix_Loc + temp_index + kindex;
								powerflow_values->Y_offdiag_PQ[indexer].Y_value = -(Temp_Ad_B[jindex][kindex].Re());
								indexer += 1;
								
								powerflow_values->Y_offdiag_PQ[indexer].row_ind = 2*bus[tempb].Matrix_Loc + temp_index_b + jindex*2;
								powerflow_values->Y_offdiag_PQ[indexer].col_ind = 2*bus[tempa].Matrix_Loc + temp_index + kindex + temp_size;
								powerflow_values->Y_offdiag_PQ[indexer].Y_value = -(Temp_Ad_B[jindex][kindex].Re());
								indexer += 1;	
							}
						}//column end
					}//row end
				}//end full ABC for to AC

				if ((!Full_Mat_A) && (!Full_Mat_B))	//Neither is a full ABC, or we aren't doing AC, so we don't care
				{
					for (jindex=0; jindex<temp_size_c; jindex++)		//Loop through rows of admittance matrices				
					{
						for (kindex=0; kindex<temp_size_c; kindex++)	//Loop through columns of admittance matrices
						{
							//Indices counted out from Self admittance above.  needs doubling due to complex separation
							if ((Temp_Ad_A[jindex][kindex].Im() != 0) && (bus[tempa].type != 1) && (bus[tempb].type != 1))	//From imags
							{
								powerflow_values->Y_offdiag_PQ[indexer].row_ind = 2*bus[tempa].Matrix_Loc + temp_index + jindex;
								powerflow_values->Y_offdiag_PQ[indexer].col_ind = 2*bus[tempb].Matrix_Loc + temp_index_b + kindex;
								powerflow_values->Y_offdiag_PQ[indexer].Y_value = -(Temp_Ad_A[jindex][kindex].Im());
								indexer += 1;
								
								powerflow_values->Y_offdiag_PQ[indexer].row_ind = 2*bus[tempa].Matrix_Loc + temp_index + jindex + temp_size;
								powerflow_values->Y_offdiag_PQ[indexer].col_ind = 2*bus[tempb].Matrix_Loc + temp_index_b + kindex + temp_size_b;
								powerflow_values->Y_offdiag_PQ[indexer].Y_value = (Temp_Ad_A[jindex][kindex].Im());
								indexer += 1;
							}

							if ((Temp_Ad_B[jindex][kindex].Im() != 0) && (bus[tempa].type != 1) && (bus[tempb].type != 1))	//To imags
							{
								powerflow_values->Y_offdiag_PQ[indexer].row_ind = 2*bus[tempb].Matrix_Loc + temp_index_b + jindex;
								powerflow_values->Y_offdiag_PQ[indexer].col_ind = 2*bus[tempa].Matrix_Loc + temp_index + kindex;
								powerflow_values->Y_offdiag_PQ[indexer].Y_value = -(Temp_Ad_B[jindex][kindex].Im());
								indexer += 1;
								
								powerflow_values->Y_offdiag_PQ[indexer].row_ind = 2*bus[tempb].Matrix_Loc + temp_index_b + jindex + temp_size_b;
								powerflow_values->Y_offdiag_PQ[indexer].col_ind = 2*bus[tempa].Matrix_Loc + temp_index + kindex + temp_size;
								powerflow_values->Y_offdiag_PQ[indexer].Y_value = Temp_Ad_B[jindex][kindex].Im();
								indexer += 1;
							}

							if ((Temp_Ad_A[jindex][kindex].Re() != 0) && (bus[tempa].type != 1) && (bus[tempb].type != 1))	//From reals
							{
								powerflow_values->Y_offdiag_PQ[indexer].row_ind = 2*bus[tempa].Matrix_Loc + temp_index + jindex + temp_size;
								powerflow_values->Y_offdiag_PQ[indexer].col_ind = 2*bus[tempb].Matrix_Loc + temp_index_b + kindex;
								powerflow_values->Y_offdiag_PQ[indexer].Y_value = -(Temp_Ad_A[jindex][kindex].Re());
								indexer += 1;
								
								powerflow_values->Y_offdiag_PQ[indexer].row_ind = 2*bus[tempa].Matrix_Loc + temp_index + jindex;
								powerflow_values->Y_offdiag_PQ[indexer].col_ind = 2*bus[tempb].Matrix_Loc + temp_index_b + kindex + temp_size_b;
								powerflow_values->Y_offdiag_PQ[indexer].Y_value = -(Temp_Ad_A[jindex][kindex].Re());
								indexer += 1;	
							}

							if ((Temp_Ad_B[jindex][kindex].Re() != 0) && (bus[tempa].type != 1) && (bus[tempb].type != 1))	//To reals
							{
								powerflow_values->Y_offdiag_PQ[indexer].row_ind = 2*bus[tempb].Matrix_Loc + temp_index_b + jindex + temp_size_b;
								powerflow_values->Y_offdiag_PQ[indexer].col_ind = 2*bus[tempa].Matrix_Loc + temp_index + kindex;
								powerflow_values->Y_offdiag_PQ[indexer].Y_value = -(Temp_Ad_B[jindex][kindex].Re());
								indexer += 1;
								
								powerflow_values->Y_offdiag_PQ[indexer].row_ind = 2*bus[tempb].Matrix_Loc + temp_index_b + jindex;
								powerflow_values->Y_offdiag_PQ[indexer].col_ind = 2*bus[tempa].Matrix_Loc + temp_index + kindex + temp_size;
								powerflow_values->Y_offdiag_PQ[indexer].Y_value = -(Temp_Ad_B[jindex][kindex].Re());
								indexer += 1;	
							}
						}//column end
					}//row end
				}//end not full ABC with AC on either side case
			}//end all others else
		}//end branch for

		//Build the fixed part of the diagonal PQ bus elements of 6n*6n Y_NR matrix. This part will not be updated at each iteration. 
		powerflow_values->size_diag_fixed = 0;
		for (jindexer=0; jindexer<bus_count;jindexer++) 
		{
			for (jindex=0; jindex<3; jindex++)
			{
				for (kindex=0; kindex<3; kindex++)
				{		 
				  if ((powerflow_values->BA_diag[jindexer].Y[jindex][kindex]).Re() != 0 && bus[jindexer].type != 1 && jindex!=kindex)  
					  powerflow_values->size_diag_fixed += 1; 
				  if ((powerflow_values->BA_diag[jindexer].Y[jindex][kindex]).Im() != 0 && bus[jindexer].type != 1 && jindex!=kindex) 
					  powerflow_values->size_diag_fixed += 1; 
				  else {}
				 }
			}
		}
		if (powerflow_values->Y_diag_fixed == NULL)
		{
			powerflow_values->Y_diag_fixed = (Y_NR *)gl_malloc((powerflow_values->size_diag_fixed*2) *sizeof(Y_NR));   //powerflow_values->Y_diag_fixed store the row,column and value of the fixed part of the diagonal PQ bus elements of 6n*6n Y_NR matrix.

			//Make sure it worked
			if (powerflow_values->Y_diag_fixed == NULL)
				GL_THROW("NR: Failed to allocate memory for one of the necessary matrices");

			//Update the max size
			powerflow_values->max_size_diag_fixed = powerflow_values->size_diag_fixed;
		}
		else if (powerflow_values->size_diag_fixed > powerflow_values->max_size_diag_fixed)		//Something changed and we are bigger!!
		{
			//Destroy us!
			gl_free(powerflow_values->Y_diag_fixed);

			//Rebuild us, we have the technology
			powerflow_values->Y_diag_fixed = (Y_NR *)gl_malloc((powerflow_values->size_diag_fixed*2) *sizeof(Y_NR));

			//Make sure it worked
			if (powerflow_values->Y_diag_fixed == NULL)
				GL_THROW("NR: Failed to allocate memory for one of the necessary matrices");

			//Store the new size
			powerflow_values->max_size_diag_fixed = powerflow_values->size_diag_fixed;

			//Flag for a reallocation
			powerflow_values->NR_realloc_needed = true;
		}

		indexer = 0;
		for (jindexer=0; jindexer<bus_count;jindexer++)	//Parse through bus list
		{ 
			for (jindex=0; jindex<(size_t)powerflow_values->BA_diag[jindexer].size; jindex++)
			{
				for (kindex=0; kindex<(size_t)powerflow_values->BA_diag[jindexer].size; kindex++)
				{					
					if ((powerflow_values->BA_diag[jindexer].Y[jindex][kindex]).Im() != 0 && bus[jindexer].type != 1 && jindex!=kindex)
					{
						powerflow_values->Y_diag_fixed[indexer].row_ind = 2*powerflow_values->BA_diag[jindexer].row_ind + jindex;
						powerflow_values->Y_diag_fixed[indexer].col_ind = 2*powerflow_values->BA_diag[jindexer].col_ind + kindex;
						powerflow_values->Y_diag_fixed[indexer].Y_value = (powerflow_values->BA_diag[jindexer].Y[jindex][kindex]).Im();
						indexer += 1;

						powerflow_values->Y_diag_fixed[indexer].row_ind = 2*powerflow_values->BA_diag[jindexer].row_ind + jindex +powerflow_values->BA_diag[jindexer].size;
						powerflow_values->Y_diag_fixed[indexer].col_ind = 2*powerflow_values->BA_diag[jindexer].col_ind + kindex +powerflow_values->BA_diag[jindexer].size;
						powerflow_values->Y_diag_fixed[indexer].Y_value = -(powerflow_values->BA_diag[jindexer].Y[jindex][kindex]).Im();
						indexer += 1;
					}

					if ((powerflow_values->BA_diag[jindexer].Y[jindex][kindex]).Re() != 0 && bus[jindexer].type != 1 && jindex!=kindex)
					{
						powerflow_values->Y_diag_fixed[indexer].row_ind = 2*powerflow_values->BA_diag[jindexer].row_ind + jindex;
						powerflow_values->Y_diag_fixed[indexer].col_ind = 2*powerflow_values->BA_diag[jindexer].col_ind + kindex +powerflow_values->BA_diag[jindexer].size;
						powerflow_values->Y_diag_fixed[indexer].Y_value = (powerflow_values->BA_diag[jindexer].Y[jindex][kindex]).Re();
						indexer += 1;
						
						powerflow_values->Y_diag_fixed[indexer].row_ind = 2*powerflow_values->BA_diag[jindexer].row_ind + jindex +powerflow_values->BA_diag[jindexer].size;
						powerflow_values->Y_diag_fixed[indexer].col_ind = 2*powerflow_values->BA_diag[jindexer].col_ind + kindex;
						powerflow_values->Y_diag_fixed[indexer].Y_value = (powerflow_values->BA_diag[jindexer].Y[jindex][kindex]).Re();
						indexer += 1;
					}
				}
			}
		}//End bus parse for fixed diagonal
	}//End admittance update

	//Reset saturation checks
	SaturationMismatchPresent = false;

	//Calculate the system load - this is the specified power of the system
	for (Iteration=0; Iteration<NR_iteration_limit; Iteration++)
	{
		//Call the load subfunction
		compute_load_values(bus_count,bus,powerflow_values,false);
	
		// Calculate the mismatch of three phase current injection at each bus (deltaI), 
		//and store the deltaI in terms of real and reactive value in array powerflow_values->deltaI_NR    
		if (powerflow_values->deltaI_NR==NULL)
		{
			powerflow_values->deltaI_NR = (double *)gl_malloc((2*powerflow_values->total_variables) *sizeof(double));   // left_hand side of equation (11)

			//Make sure it worked
			if (powerflow_values->deltaI_NR == NULL)
				GL_THROW("NR: Failed to allocate memory for one of the necessary matrices");

			//Update the max size
			powerflow_values->max_total_variables = powerflow_values->total_variables;
		}
		else if (powerflow_values->NR_realloc_needed)		//Bigger sized (this was checked above)
		{
			//Decimate the existing value
			gl_free(powerflow_values->deltaI_NR);

			//Reallocate it...bigger...faster...stronger!
			powerflow_values->deltaI_NR = (double *)gl_malloc((2*powerflow_values->total_variables) *sizeof(double));

			//Make sure it worked
			if (powerflow_values->deltaI_NR == NULL)
				GL_THROW("NR: Failed to allocate memory for one of the necessary matrices");

			//Store the updated value
			powerflow_values->max_total_variables = powerflow_values->total_variables;
		}

		//If we're in PF_DYNINIT mode, initialize the balancing convergence
		if (powerflow_type == PF_DYNINIT)
		{
			swing_converged = true;	//init it to yes, fail by exception, not default
		}

		//Compute the calculated loads (not specified) at each bus
		for (indexer=0; indexer<bus_count; indexer++) //for specific bus k
		{
			//Update for generator symmetry - only in static dynamic mode and when SWING is a SWING
			if ((powerflow_type == PF_DYNINIT) && (swing_is_a_swing==true))
			{
				//Secondary check - see if it is even needed - basically built around 3-phase right now
				//Initializes the Norton equivalent item -- normal generators shoudln't need this
				if ((*bus[indexer].dynamics_enabled==true) && (bus[indexer].full_Y != NULL) && (bus[indexer].DynCurrent != NULL))
				{
					//Form denominator term of Ii, since it won't change
					temp_complex_1 = (~bus[indexer].V[0]) + (~bus[indexer].V[1])*avalsq + (~bus[indexer].V[2])*aval;
					
					//Form up numerator portion that doesn't change (Q and admittance)
					//Do in parts, just for readability
					temp_complex_2 = ~bus[indexer].V[0];	//conj(Va)
					
					//Row 1 of admittance mult
					temp_complex_0 = temp_complex_2*(bus[indexer].full_Y[0]*bus[indexer].V[0] + bus[indexer].full_Y[1]*bus[indexer].V[1] + bus[indexer].full_Y[2]*bus[indexer].V[2]);

					// Row 1 also calculate Sysource ( = v * conj(ysource * v)) to substract from PTsource and obtain Pgen at generator bus 
					temp_complex_5 = bus[indexer].full_Y[0]*bus[indexer].V[0] + bus[indexer].full_Y[1]*bus[indexer].V[1] + bus[indexer].full_Y[2]*bus[indexer].V[2];
					temp_complex_4 = ~temp_complex_5;
					temp_complex_3 = bus[indexer].V[0]*temp_complex_4;

					//conj(Vb)
					temp_complex_2 = ~bus[indexer].V[1];

					//Row 2 of admittance
					temp_complex_0 += temp_complex_2*(bus[indexer].full_Y[3]*bus[indexer].V[0] + bus[indexer].full_Y[4]*bus[indexer].V[1] + bus[indexer].full_Y[5]*bus[indexer].V[2]);
					
					// Row 2 also calculate Sysource ( = v * conj(ysource * v)) to substract from PTsource and obtain Pgen at generator bus
					temp_complex_5 = bus[indexer].full_Y[3]*bus[indexer].V[0] + bus[indexer].full_Y[4]*bus[indexer].V[1] + bus[indexer].full_Y[5]*bus[indexer].V[2];
					temp_complex_4 = ~temp_complex_5;
					temp_complex_3 += bus[indexer].V[1]*temp_complex_4;

					//conj(Vc)
					temp_complex_2 = ~bus[indexer].V[2];

					//Row 3 of admittance
					temp_complex_0 += temp_complex_2*(bus[indexer].full_Y[6]*bus[indexer].V[0] + bus[indexer].full_Y[7]*bus[indexer].V[1] + bus[indexer].full_Y[8]*bus[indexer].V[2]);

					// Row 3 also calculate Sysource ( = v * conj(ysource * v)) to substract from PTsource and obtain Pgen at generator bus
					temp_complex_5 = bus[indexer].full_Y[6]*bus[indexer].V[0] + bus[indexer].full_Y[7]*bus[indexer].V[1] + bus[indexer].full_Y[8]*bus[indexer].V[2];
					temp_complex_4 = ~temp_complex_5;
					temp_complex_3 += bus[indexer].V[2]*temp_complex_4;					

					//numerator done, except PT portion (add in below - SWING bus is different

					//On that note, if we are a SWING, zero our PT portion and QT for accumulation
					if ((bus[indexer].type == 2) && (Iteration>0))
					{
						*bus[indexer].PGenTotal = complex(0.0,0.0);
					}
				}
				else	//Not enabled or not "full-Y-ed" - set to zero
				{
					temp_complex_0 = 0.0;
					temp_complex_1 = 0.0;	//Basically a flag to ignore it
				}
			}//End PF_DYNINIT and SWING is still the same

			for (jindex=0; jindex<(size_t)powerflow_values->BA_diag[indexer].size; jindex++) // rows - for specific phase that exists
			{
				tempIcalcReal = tempIcalcImag = 0;   

				if ((bus[indexer].phases & 0x80) == 0x80)	//Split phase - triplex bus
				{
					//Two states of triplex bus - To node of SPCT transformer needs to be different
					//First different - Delta-I and diagonal contributions
					if ((bus[indexer].phases & 0x20) == 0x20)	//We're the To bus
					{
						//Pre-negated due to the nature of how it's calculated (V1 compared to I1)
						tempPbus =  bus[indexer].PL[jindex];	//Copy load amounts in
						tempQbus =  bus[indexer].QL[jindex];	
					}
					else	//We're just a normal triplex bus
					{
						//This one isn't negated (normal operations)
						tempPbus =  -bus[indexer].PL[jindex];	//Copy load amounts in
						tempQbus =  -bus[indexer].QL[jindex];	
					}//end normal triplex bus

					//Get diagonal contributions - only (& always) 2
					//Column 1
					tempIcalcReal += (powerflow_values->BA_diag[indexer].Y[jindex][0]).Re() * (bus[indexer].V[0]).Re() - (powerflow_values->BA_diag[indexer].Y[jindex][0]).Im() * (bus[indexer].V[0]).Im();// equation (7), the diag elements of bus admittance matrix 
					tempIcalcImag += (powerflow_values->BA_diag[indexer].Y[jindex][0]).Re() * (bus[indexer].V[0]).Im() + (powerflow_values->BA_diag[indexer].Y[jindex][0]).Im() * (bus[indexer].V[0]).Re();// equation (8), the diag elements of bus admittance matrix 

					//Column 2
					tempIcalcReal += (powerflow_values->BA_diag[indexer].Y[jindex][1]).Re() * (bus[indexer].V[1]).Re() - (powerflow_values->BA_diag[indexer].Y[jindex][1]).Im() * (bus[indexer].V[1]).Im();// equation (7), the diag elements of bus admittance matrix 
					tempIcalcImag += (powerflow_values->BA_diag[indexer].Y[jindex][1]).Re() * (bus[indexer].V[1]).Im() + (powerflow_values->BA_diag[indexer].Y[jindex][1]).Im() * (bus[indexer].V[1]).Re();// equation (8), the diag elements of bus admittance matrix 

					//Now off diagonals
					for (kindexer=0; kindexer<(bus[indexer].Link_Table_Size); kindexer++)
					{
						//Apply proper index to jindexer (easier to implement this way)
						jindexer=bus[indexer].Link_Table[kindexer];

						if (branch[jindexer].from == (int)indexer)	//We're the from bus
						{
							if ((bus[indexer].phases & 0x20) == 0x20)	//SPCT from bus - needs different signage
							{
								work_vals_char_0 = jindex*3;

								//This situation can only be a normal line (triplex will never be the from for another type)
								//Again only, & always 2 columns (just do them explicitly)
								//Column 1
								tempIcalcReal += ((branch[jindexer].Yfrom[work_vals_char_0])).Re() * (bus[branch[jindexer].to].V[0]).Re() - ((branch[jindexer].Yfrom[work_vals_char_0])).Im() * (bus[branch[jindexer].to].V[0]).Im();// equation (7), the off_diag elements of bus admittance matrix are equal to negative value of branch admittance
								tempIcalcImag += ((branch[jindexer].Yfrom[work_vals_char_0])).Re() * (bus[branch[jindexer].to].V[0]).Im() + ((branch[jindexer].Yfrom[work_vals_char_0])).Im() * (bus[branch[jindexer].to].V[0]).Re();// equation (8), the off_diag elements of bus admittance matrix are equal to negative value of branch admittance

								//Column2
								tempIcalcReal += ((branch[jindexer].Yfrom[jindex*3+1])).Re() * (bus[branch[jindexer].to].V[1]).Re() - ((branch[jindexer].Yfrom[jindex*3+1])).Im() * (bus[branch[jindexer].to].V[1]).Im();// equation (7), the off_diag elements of bus admittance matrix are equal to negative value of branch admittance
								tempIcalcImag += ((branch[jindexer].Yfrom[jindex*3+1])).Re() * (bus[branch[jindexer].to].V[1]).Im() + ((branch[jindexer].Yfrom[jindex*3+1])).Im() * (bus[branch[jindexer].to].V[1]).Re();// equation (8), the off_diag elements of bus admittance matrix are equal to negative value of branch admittance

							}//End SPCT To bus - from diagonal contributions
							else		//Normal line connection to normal triplex
							{
								work_vals_char_0 = jindex*3;
								//This situation can only be a normal line (triplex will never be the from for another type)
								//Again only, & always 2 columns (just do them explicitly)
								//Column 1
								tempIcalcReal += (-(branch[jindexer].Yfrom[work_vals_char_0])).Re() * (bus[branch[jindexer].to].V[0]).Re() - (-(branch[jindexer].Yfrom[work_vals_char_0])).Im() * (bus[branch[jindexer].to].V[0]).Im();// equation (7), the off_diag elements of bus admittance matrix are equal to negative value of branch admittance
								tempIcalcImag += (-(branch[jindexer].Yfrom[work_vals_char_0])).Re() * (bus[branch[jindexer].to].V[0]).Im() + (-(branch[jindexer].Yfrom[work_vals_char_0])).Im() * (bus[branch[jindexer].to].V[0]).Re();// equation (8), the off_diag elements of bus admittance matrix are equal to negative value of branch admittance

								//Column2
								tempIcalcReal += (-(branch[jindexer].Yfrom[jindex*3+1])).Re() * (bus[branch[jindexer].to].V[1]).Re() - (-(branch[jindexer].Yfrom[jindex*3+1])).Im() * (bus[branch[jindexer].to].V[1]).Im();// equation (7), the off_diag elements of bus admittance matrix are equal to negative value of branch admittance
								tempIcalcImag += (-(branch[jindexer].Yfrom[jindex*3+1])).Re() * (bus[branch[jindexer].to].V[1]).Im() + (-(branch[jindexer].Yfrom[jindex*3+1])).Im() * (bus[branch[jindexer].to].V[1]).Re();// equation (8), the off_diag elements of bus admittance matrix are equal to negative value of branch admittance

							}//end normal triplex from
						}//end from bus
						else if (branch[jindexer].to == (int)indexer)	//We're the to bus
						{
							if (branch[jindexer].v_ratio != 1.0)	//Transformer
							{
								//Only a single contributor on the from side - figure out how to get to it
								if ((branch[jindexer].phases & 0x01) == 0x01)	//C
								{
									temp_index=2;
								}
								else if ((branch[jindexer].phases & 0x02) == 0x02)	//B
								{
									temp_index=1;
								}
								else if ((branch[jindexer].phases & 0x04) == 0x04)	//A
								{
									temp_index=0;
								}
								else	//How'd we get here!?!
								{
									GL_THROW("NR: A split-phase transformer appears to have an invalid phase");
								}

								work_vals_char_0 = jindex*3+temp_index;

								//Perform the update, it only happens for one column (nature of the transformer)
								tempIcalcReal += (-(branch[jindexer].Yto[work_vals_char_0])).Re() * (bus[branch[jindexer].from].V[temp_index]).Re() - (-(branch[jindexer].Yto[work_vals_char_0])).Im() * (bus[branch[jindexer].from].V[temp_index]).Im();// equation (7), the off_diag elements of bus admittance matrix are equal to negative value of branch admittance
								tempIcalcImag += (-(branch[jindexer].Yto[work_vals_char_0])).Re() * (bus[branch[jindexer].from].V[temp_index]).Im() + (-(branch[jindexer].Yto[work_vals_char_0])).Im() * (bus[branch[jindexer].from].V[temp_index]).Re();// equation (8), the off_diag elements of bus admittance matrix are equal to negative value of branch admittance

							}//end transformer
							else									//Must be a normal line then
							{
								if ((bus[indexer].phases & 0x20) == 0x20)	//SPCT from bus - needs different signage
								{
									work_vals_char_0 = jindex*3;
									//This case should never really exist, but if someone reverses a secondary or is doing meshed secondaries, it might
									//Again only, & always 2 columns (just do them explicitly)
									//Column 1
									tempIcalcReal += ((branch[jindexer].Yto[work_vals_char_0])).Re() * (bus[branch[jindexer].from].V[0]).Re() - ((branch[jindexer].Yto[work_vals_char_0])).Im() * (bus[branch[jindexer].from].V[0]).Im();// equation (7), the off_diag elements of bus admittance matrix are equal to negative value of branch admittance
									tempIcalcImag += ((branch[jindexer].Yto[work_vals_char_0])).Re() * (bus[branch[jindexer].from].V[0]).Im() + ((branch[jindexer].Yto[work_vals_char_0])).Im() * (bus[branch[jindexer].from].V[0]).Re();// equation (8), the off_diag elements of bus admittance matrix are equal to negative value of branch admittance

									//Column2
									tempIcalcReal += ((branch[jindexer].Yto[work_vals_char_0+1])).Re() * (bus[branch[jindexer].from].V[1]).Re() - ((branch[jindexer].Yto[work_vals_char_0+1])).Im() * (bus[branch[jindexer].from].V[1]).Im();// equation (7), the off_diag elements of bus admittance matrix are equal to negative value of branch admittance
									tempIcalcImag += ((branch[jindexer].Yto[work_vals_char_0+1])).Re() * (bus[branch[jindexer].from].V[1]).Im() + ((branch[jindexer].Yto[work_vals_char_0+1])).Im() * (bus[branch[jindexer].from].V[1]).Re();// equation (8), the off_diag elements of bus admittance matrix are equal to negative value of branch admittance
								}//End SPCT To bus - from diagonal contributions
								else		//Normal line connection to normal triplex
								{
									work_vals_char_0 = jindex*3;
									//Again only, & always 2 columns (just do them explicitly)
									//Column 1
									tempIcalcReal += (-(branch[jindexer].Yto[work_vals_char_0])).Re() * (bus[branch[jindexer].from].V[0]).Re() - (-(branch[jindexer].Yto[work_vals_char_0])).Im() * (bus[branch[jindexer].from].V[0]).Im();// equation (7), the off_diag elements of bus admittance matrix are equal to negative value of branch admittance
									tempIcalcImag += (-(branch[jindexer].Yto[work_vals_char_0])).Re() * (bus[branch[jindexer].from].V[0]).Im() + (-(branch[jindexer].Yto[work_vals_char_0])).Im() * (bus[branch[jindexer].from].V[0]).Re();// equation (8), the off_diag elements of bus admittance matrix are equal to negative value of branch admittance

									//Column2
									tempIcalcReal += (-(branch[jindexer].Yto[work_vals_char_0+1])).Re() * (bus[branch[jindexer].from].V[1]).Re() - (-(branch[jindexer].Yto[work_vals_char_0+1])).Im() * (bus[branch[jindexer].from].V[1]).Im();// equation (7), the off_diag elements of bus admittance matrix are equal to negative value of branch admittance
									tempIcalcImag += (-(branch[jindexer].Yto[work_vals_char_0+1])).Re() * (bus[branch[jindexer].from].V[1]).Im() + (-(branch[jindexer].Yto[work_vals_char_0+1])).Im() * (bus[branch[jindexer].from].V[1]).Re();// equation (8), the off_diag elements of bus admittance matrix are equal to negative value of branch admittance
								}//End normal triplex connection
							}//end normal line
						}//end to bus
						else	//We're nothing
							;

					}//End branch traversion

					//Determine how we are posting this update
					if ((bus[indexer].type > 1) && (bus[indexer].swing_functions_enabled == true))	//SWING bus is different (when it really is a SWING bus)
					{
						if ((powerflow_type == PF_DYNINIT) && (bus[indexer].DynCurrent != NULL))	//We're a generator-type bus
						{
							//Compute the delta_I, just like below - but don't post it (still zero in calcs)
							work_vals_double_3 = tempPbus - tempIcalcReal;
							work_vals_double_4 = tempQbus - tempIcalcImag;

							//Form a magnitude vector
							work_vals_double_0 = sqrt((work_vals_double_3*work_vals_double_3+work_vals_double_4*work_vals_double_4));
							
							if (work_vals_double_0 > bus[indexer].max_volt_error)	//Failure check (defaults to voltage convergence for now)
							{
								swing_converged=false;
							}
						}//End PF_DYNINIT SWING traversion

						//Must be normal run, since DYNRUN should have swing capabilities deflagged
						//Normal run - zero it - should already be zerod, but let's be paranoid for now
						powerflow_values->deltaI_NR[2*bus[indexer].Matrix_Loc+powerflow_values->BA_diag[indexer].size + jindex] = 0.0;
						powerflow_values->deltaI_NR[2*bus[indexer].Matrix_Loc + jindex] = 0.0;
					}//End SWING bus cases
					else	//PQ bus or SWING masquerading as a PQ
					{
						//It's I.  Just a direct conversion (P changed above to I as well)
						powerflow_values->deltaI_NR[2*bus[indexer].Matrix_Loc+ powerflow_values->BA_diag[indexer].size + jindex] = tempPbus - tempIcalcReal;
						powerflow_values->deltaI_NR[2*bus[indexer].Matrix_Loc + jindex] = tempQbus - tempIcalcImag;
					}//End Normal PQ bus
				}//End split-phase present
				else	//Three phase or some variant thereof
				{
					tempPbus =  - bus[indexer].PL[jindex];	//Copy load amounts in
					tempQbus =  - bus[indexer].QL[jindex];	

					for (kindex=0; kindex<(size_t)powerflow_values->BA_diag[indexer].size; kindex++)		//cols - Still only for specified phases
					{
						//Determine our indices, based on phase information
						temp_index = -1;
						switch(bus[indexer].phases & 0x07) {
							case 0x01:	//C
								{
									temp_index=2;
									break;
								}//end 0x01
							case 0x02:	//B
								{
									temp_index=1;
									break;
								}//end 0x02
							case 0x03:	//BC
								{
									if (kindex==0)	//B
										temp_index=1;
									else	//C
										temp_index=2;
									break;
								}//end 0x03
							case 0x04:	//A
								{
									temp_index=0;
									break;
								}//end 0x04
							case 0x05:	//AC
								{
									if (kindex==0)	//A
										temp_index=0;
									else			//C
										temp_index=2;
									break;
								}//end 0x05
							case 0x06:	//AB
								{
									if (kindex==0)	//A
										temp_index=0;
									else			//B
										temp_index=1;
									break;
								}//end 0x06
							case 0x07:	//ABC
								{
									temp_index = kindex;	//Will loop all 3
									break;
								}//end 0x07
						}//End switch/case

						if ( (int)temp_index==-1)	//Error check
						{
							GL_THROW("NR: A voltage index failed to be found.");
							/*  TROUBLESHOOT
							While attempting to compute the calculated power current, a voltage index failed to be
							resolved.  Please submit your code and a bug report via the trac website.
							*/
						}

						//Normal diagonal contributions
						tempIcalcReal += (powerflow_values->BA_diag[indexer].Y[jindex][kindex]).Re() * (bus[indexer].V[temp_index]).Re() - (powerflow_values->BA_diag[indexer].Y[jindex][kindex]).Im() * (bus[indexer].V[temp_index]).Im();// equation (7), the diag elements of bus admittance matrix 
						tempIcalcImag += (powerflow_values->BA_diag[indexer].Y[jindex][kindex]).Re() * (bus[indexer].V[temp_index]).Im() + (powerflow_values->BA_diag[indexer].Y[jindex][kindex]).Im() * (bus[indexer].V[temp_index]).Re();// equation (8), the diag elements of bus admittance matrix 

						//In-rush load contributions (if any) - only along explicit diagonal
						if ((bus[indexer].full_Y_load != NULL) && (jindex==kindex))
						{
							tempIcalcReal += (bus[indexer].full_Y_load[temp_index]).Re() * (bus[indexer].V[temp_index]).Re() - (bus[indexer].full_Y_load[temp_index]).Im() * (bus[indexer].V[temp_index]).Im();// equation (7), the diag elements of bus admittance matrix 
							tempIcalcImag += (bus[indexer].full_Y_load[temp_index]).Re() * (bus[indexer].V[temp_index]).Im() + (bus[indexer].full_Y_load[temp_index]).Im() * (bus[indexer].V[temp_index]).Re();// equation (8), the diag elements of bus admittance matrix 
						}

						//Off diagonal contributions
						//Need another variable to handle the rows
						temp_index_b = -1;
						switch(bus[indexer].phases & 0x07) {
							case 0x01:	//C
								{
									temp_index_b=2;
									break;
								}//end 0x01
							case 0x02:	//B
								{
									temp_index_b=1;
									break;
								}//end 0x02
							case 0x03:	//BC
								{
									if (jindex==0)	//B
										temp_index_b=1;
									else	//C
										temp_index_b=2;
									break;
								}//end 0x03
							case 0x04:	//A
								{
									temp_index_b=0;
									break;
								}//end 0x04
							case 0x05:	//AC
								{
									if (jindex==0)	//A
										temp_index_b=0;
									else			//C
										temp_index_b=2;
									break;
								}//end 0x05
							case 0x06:	//AB
								{
									if (jindex==0)	//A
										temp_index_b=0;
									else			//B
										temp_index_b=1;
									break;
								}//end 0x06
							case 0x07:	//ABC
								{
									temp_index_b = jindex;	//Will loop all 3
									break;
								}//end 0x07
						}//End switch/case

						if ((int)temp_index_b==-1)	//Error check
						{
							GL_THROW("NR: A voltage index failed to be found.");
						}

						for (kindexer=0; kindexer<(bus[indexer].Link_Table_Size); kindexer++)	//Parse through the branch list
						{
							//Apply proper index to jindexer (easier to implement this way)
							jindexer=bus[indexer].Link_Table[kindexer];

							if (branch[jindexer].from == (int)indexer) 
							{
								//See if we're a triplex transformer (will only occur on the from side)
								if ((branch[jindexer].phases & 0x80) == 0x80)	//Triplexy
								{
									proceed_flag = false;
									phase_worka = branch[jindexer].phases & 0x07;

									if (kindex==0)	//All of this will only occur the first column iteration
									{
										switch (bus[indexer].phases & 0x07)	{
											case 0x01:	//C
												{
													if (phase_worka==0x01)
														proceed_flag=true;
													break;
												}//end 0x01
											case 0x02:	//B
												{
													if (phase_worka==0x02)
														proceed_flag=true;
													break;
												}//end 0x02
											case 0x03:	//BC
												{
													if ((jindex==0) && (phase_worka==0x02))	//First row and is a B
														proceed_flag=true;
													else if ((jindex==1) && (phase_worka==0x01))	//Second row and is a C
														proceed_flag=true;
													else
														;
													break;
												}//end 0x03
											case 0x04:	//A
												{
													if (phase_worka==0x04)
														proceed_flag=true;
													break;
												}//end 0x04
											case 0x05:	//AC
												{
													if ((jindex==0) && (phase_worka==0x04))	//First row and is a A
														proceed_flag=true;
													else if ((jindex==1) && (phase_worka==0x01))	//Second row and is a C
														proceed_flag=true;
													else
														;
													break;
												}//end 0x05
											case 0x06:	//AB - shares with ABC
											case 0x07:	//ABC 
												{
													if ((jindex==0) && (phase_worka==0x04))	//A & first row
														proceed_flag=true;
													else if ((jindex==1) && (phase_worka==0x02))	//B & second row
														proceed_flag=true;
													else if ((jindex==2) && (phase_worka==0x01))	//C & third row
														proceed_flag=true;
													else;
													break;
												}//end 0x07
										}//end switch
									}//End if kindex==0

									if (proceed_flag)
									{
										work_vals_char_0 = temp_index_b*3;
										//Do columns individually
										//1
										tempIcalcReal += (-(branch[jindexer].Yfrom[work_vals_char_0])).Re() * (bus[branch[jindexer].to].V[0]).Re() - (-(branch[jindexer].Yfrom[work_vals_char_0])).Im() * (bus[branch[jindexer].to].V[0]).Im();// equation (7), the off_diag elements of bus admittance matrix are equal to negative value of branch admittance
										tempIcalcImag += (-(branch[jindexer].Yfrom[work_vals_char_0])).Re() * (bus[branch[jindexer].to].V[0]).Im() + (-(branch[jindexer].Yfrom[work_vals_char_0])).Im() * (bus[branch[jindexer].to].V[0]).Re();// equation (8), the off_diag elements of bus admittance matrix are equal to negative value of branch admittance

										//2
										tempIcalcReal += (-(branch[jindexer].Yfrom[work_vals_char_0+1])).Re() * (bus[branch[jindexer].to].V[1]).Re() - (-(branch[jindexer].Yfrom[work_vals_char_0+1])).Im() * (bus[branch[jindexer].to].V[1]).Im();// equation (7), the off_diag elements of bus admittance matrix are equal to negative value of branch admittance
										tempIcalcImag += (-(branch[jindexer].Yfrom[work_vals_char_0+1])).Re() * (bus[branch[jindexer].to].V[1]).Im() + (-(branch[jindexer].Yfrom[work_vals_char_0+1])).Im() * (bus[branch[jindexer].to].V[1]).Re();// equation (8), the off_diag elements of bus admittance matrix are equal to negative value of branch admittance

									}
								}//end SPCT transformer
								else	///Must be a standard line
								{
									work_vals_char_0 = temp_index_b*3+temp_index;
									work_vals_double_0 = (-branch[jindexer].Yfrom[work_vals_char_0]).Re();
									work_vals_double_1 = (-branch[jindexer].Yfrom[work_vals_char_0]).Im();
									work_vals_double_2 = (bus[branch[jindexer].to].V[temp_index]).Re();
									work_vals_double_3 = (bus[branch[jindexer].to].V[temp_index]).Im();

									tempIcalcReal += work_vals_double_0 * work_vals_double_2 - work_vals_double_1 * work_vals_double_3;// equation (7), the off_diag elements of bus admittance matrix are equal to negative value of branch admittance
									tempIcalcImag += work_vals_double_0 * work_vals_double_3 + work_vals_double_1 * work_vals_double_2;// equation (8), the off_diag elements of bus admittance matrix are equal to negative value of branch admittance

								}//end standard line
							}	
							if  (branch[jindexer].to == (int)indexer)
							{
								work_vals_char_0 = temp_index_b*3+temp_index;
								work_vals_double_0 = (-branch[jindexer].Yto[work_vals_char_0]).Re();
								work_vals_double_1 = (-branch[jindexer].Yto[work_vals_char_0]).Im();
								work_vals_double_2 = (bus[branch[jindexer].from].V[temp_index]).Re();
								work_vals_double_3 = (bus[branch[jindexer].from].V[temp_index]).Im();

								tempIcalcReal += work_vals_double_0 * work_vals_double_2 - work_vals_double_1 * work_vals_double_3;// equation (7), the off_diag elements of bus admittance matrix are equal to negative value of branch admittance
								tempIcalcImag += work_vals_double_0 * work_vals_double_3 + work_vals_double_1 * work_vals_double_2;// equation (8), the off_diag elements of bus admittance matrix are equal to negative value of branch admittance
							}
							else;
						}
					}//end intermediate current for each phase column

					//Determine how we are posting this update
					if ((bus[indexer].type > 1) && (bus[indexer].swing_functions_enabled == true))	//SWING bus is different (when it really is a SWING bus)
					{
						if ((powerflow_type == PF_DYNINIT) && (bus[indexer].DynCurrent != NULL))
						{
							//See if we're a Norton-equivalent-based generator
							if (bus[indexer].full_Y != NULL)
							{
								//Compute our "power generated" value for this phase - conjugated in formation
								temp_complex_2 = bus[indexer].V[jindex] * complex(tempIcalcReal,-tempIcalcImag);

								if (Iteration>0)	//Only update SWING on subsequent passes
								{
									//Now add it into the "generation total" for the SWING
									(*bus[indexer].PGenTotal) += temp_complex_2 - temp_complex_3/3.0; // both PT and QT = Ssource-Sysource = v conj(I) - v conj(ysource v)
								}

								//Compute the delta_I, just like below - but don't post it (still zero in calcs)
								work_vals_double_0 = (bus[indexer].V[temp_index_b]).Mag()*(bus[indexer].V[temp_index_b]).Mag();

								if (work_vals_double_0!=0)	//Only normal one (not square), but a zero is still a zero even after that
								{
									work_vals_double_1 = (bus[indexer].V[temp_index_b]).Re();
									work_vals_double_2 = (bus[indexer].V[temp_index_b]).Im();
									work_vals_double_3 = (tempPbus * work_vals_double_1 + tempQbus * work_vals_double_2)/ (work_vals_double_0) - tempIcalcReal; // equation(7), Real part of deltaI, left hand side of equation (11)
									work_vals_double_4 = (tempPbus * work_vals_double_2 - tempQbus * work_vals_double_1)/ (work_vals_double_0) - tempIcalcImag; // Imaginary part of deltaI, left hand side of equation (11)

									//Form a magnitude value - put in work_vals_double_0, since we're done with it
									work_vals_double_0 = sqrt((work_vals_double_3*work_vals_double_3+work_vals_double_4*work_vals_double_4));
								}
								else	//Would give us a NAN, so it must be out of service or something (case from below - really shouldn't apply to SWING)
								{
									work_vals_double_0 = 0.0;	//Assumes "converged"
								}
								
								if (work_vals_double_0 > bus[indexer].max_volt_error)	//Failure check (defaults to voltage convergence for now)
								{
									swing_converged=false;
								}
							}//End Norton-equivalent SWING
							else	//Other generator types
							{
								//Compute the delta_I, just like below - but don't post it (still zero in calcs)
								work_vals_double_0 = (bus[indexer].V[temp_index_b]).Mag()*(bus[indexer].V[temp_index_b]).Mag();

								if (work_vals_double_0!=0)	//Only normal one (not square), but a zero is still a zero even after that
								{
									work_vals_double_1 = (bus[indexer].V[temp_index_b]).Re();
									work_vals_double_2 = (bus[indexer].V[temp_index_b]).Im();
									work_vals_double_3 = (tempPbus * work_vals_double_1 + tempQbus * work_vals_double_2)/ (work_vals_double_0) - tempIcalcReal; // equation(7), Real part of deltaI, left hand side of equation (11)
									work_vals_double_4 = (tempPbus * work_vals_double_2 - tempQbus * work_vals_double_1)/ (work_vals_double_0) - tempIcalcImag; // Imaginary part of deltaI, left hand side of equation (11)

									//Form a magnitude value - put in work_vals_double_0, since we're done with it
									work_vals_double_0 = sqrt((work_vals_double_3*work_vals_double_3+work_vals_double_4*work_vals_double_4));
								}
								else	//Would give us a NAN, so it must be out of service or something (case from below - really shouldn't apply to SWING)
								{
									work_vals_double_0 = 0.0;	//Assumes "converged"
								}

								if (work_vals_double_0 > bus[indexer].max_volt_error)	//Failure check (defaults to voltage convergence for now)
								{
									swing_converged=false;
								}

								//Put this into DynCurrent for storage
								bus[indexer].DynCurrent[jindex] = complex(tempIcalcReal,tempIcalcImag);
							}//End other generator types
						}//End PF_DYNINIT SWING traversion

						//Effectively Zero out the components, regardless of normal run or not
						//Should already be zerod, but do it again for paranoia sake
						if (NR_busdata[indexer].BusHistTerm != NULL)	//See if we're "delta-capable"
						{
							powerflow_values->deltaI_NR[2*bus[indexer].Matrix_Loc+powerflow_values->BA_diag[indexer].size + jindex] = NR_busdata[indexer].BusHistTerm[jindex].Re();
							powerflow_values->deltaI_NR[2*bus[indexer].Matrix_Loc + jindex] = NR_busdata[indexer].BusHistTerm[jindex].Im();
						}
						else
						{
							powerflow_values->deltaI_NR[2*bus[indexer].Matrix_Loc+powerflow_values->BA_diag[indexer].size + jindex] = 0.0;
							powerflow_values->deltaI_NR[2*bus[indexer].Matrix_Loc + jindex] = 0.0;
						}

						//Saturation skipped for "swing is a swing" case, since it doesn't affect the admittance (no need to offset)
					}//End SWING bus cases
					else	//PQ bus or SWING masquerading as a PQ
					{
						work_vals_double_0 = (bus[indexer].V[temp_index_b]).Mag()*(bus[indexer].V[temp_index_b]).Mag();

						if (work_vals_double_0!=0)	//Only normal one (not square), but a zero is still a zero even after that
						{
							work_vals_double_1 = (bus[indexer].V[temp_index_b]).Re();
							work_vals_double_2 = (bus[indexer].V[temp_index_b]).Im();

							//See if deltamode needs to include extra term
							if (NR_busdata[indexer].BusHistTerm != NULL)
							{
								powerflow_values->deltaI_NR[2*bus[indexer].Matrix_Loc+ powerflow_values->BA_diag[indexer].size + jindex] = (tempPbus * work_vals_double_1 + tempQbus * work_vals_double_2)/ (work_vals_double_0) + NR_busdata[indexer].BusHistTerm[jindex].Re() - tempIcalcReal ; // equation(7), Real part of deltaI, left hand side of equation (11)
								powerflow_values->deltaI_NR[2*bus[indexer].Matrix_Loc + jindex] = (tempPbus * work_vals_double_2 - tempQbus * work_vals_double_1)/ (work_vals_double_0) + NR_busdata[indexer].BusHistTerm[jindex].Im() - tempIcalcImag; // Imaginary part of deltaI, left hand side of equation (11)
							}
							else	//Nope
							{
								powerflow_values->deltaI_NR[2*bus[indexer].Matrix_Loc+ powerflow_values->BA_diag[indexer].size + jindex] = (tempPbus * work_vals_double_1 + tempQbus * work_vals_double_2)/ (work_vals_double_0) - tempIcalcReal ; // equation(7), Real part of deltaI, left hand side of equation (11)
								powerflow_values->deltaI_NR[2*bus[indexer].Matrix_Loc + jindex] = (tempPbus * work_vals_double_2 - tempQbus * work_vals_double_1)/ (work_vals_double_0) - tempIcalcImag; // Imaginary part of deltaI, left hand side of equation (11)
							}

							//Accumulate in any saturation current values as well, while we're here
							if (NR_busdata[indexer].BusSatTerm != NULL)
							{
								powerflow_values->deltaI_NR[2*bus[indexer].Matrix_Loc+ powerflow_values->BA_diag[indexer].size + jindex] -= NR_busdata[indexer].BusSatTerm[jindex].Re();
								powerflow_values->deltaI_NR[2*bus[indexer].Matrix_Loc + jindex] -= NR_busdata[indexer].BusSatTerm[jindex].Im();
							}
						}
						else
						{
							if (NR_busdata[indexer].BusHistTerm != NULL)	//See if extra deltamode term needs to be included
							{
           						powerflow_values->deltaI_NR[2*bus[indexer].Matrix_Loc+powerflow_values->BA_diag[indexer].size + jindex] = NR_busdata[indexer].BusHistTerm[jindex].Re();
								powerflow_values->deltaI_NR[2*bus[indexer].Matrix_Loc + jindex] = NR_busdata[indexer].BusHistTerm[jindex].Im();
							}
							else
							{
           						powerflow_values->deltaI_NR[2*bus[indexer].Matrix_Loc+powerflow_values->BA_diag[indexer].size + jindex] = 0.0;
								powerflow_values->deltaI_NR[2*bus[indexer].Matrix_Loc + jindex] = 0.0;
							}

							//Accumulate in any saturation current values as well, while we're here
							if (NR_busdata[indexer].BusSatTerm != NULL)
							{
								powerflow_values->deltaI_NR[2*bus[indexer].Matrix_Loc+ powerflow_values->BA_diag[indexer].size + jindex] -= NR_busdata[indexer].BusSatTerm[jindex].Re();
								powerflow_values->deltaI_NR[2*bus[indexer].Matrix_Loc + jindex] -= NR_busdata[indexer].BusSatTerm[jindex].Im();
							}
						}
					}//End normal bus handling
				}//End three-phase or variant thereof
			}//End delta_I for each phase row

			//Add in generator current amounts, if relevant
			if (powerflow_type != PF_NORMAL)
			{
				//Secondary check - see if it is even needed - basically built around 3-phase right now (checks)
				if ((*bus[indexer].dynamics_enabled==true) && (bus[indexer].DynCurrent != NULL))
				{
					//See if we're a Norton-equivalent generator
					if (bus[indexer].full_Y != NULL)
					{
						if ((bus[indexer].phases & 0x07) == 0x07)	//Make sure is three-phase
						{
							//Only update in particular mode - SWING bus values should still be treated as such
							if ((swing_is_a_swing == true) && (powerflow_type == PF_DYNINIT))	//Really only true for PF_DYNINIT anyways
							{
								//Power should be all updated, now update current values
								temp_complex_0 += complex((*bus[indexer].PGenTotal).Re(),-(*bus[indexer].PGenTotal).Im()); // total generated power injected congugated

								//Compute Ii
								if (temp_complex_1.Mag() > 0.0)	//Non zero
								{
									temp_complex_2 = temp_complex_0/temp_complex_1;	//Forms Ii

									//Now convert Ii to the individual phase amounts
									bus[indexer].DynCurrent[0] = temp_complex_2;
									bus[indexer].DynCurrent[1] = temp_complex_2*avalsq;
									bus[indexer].DynCurrent[2] = temp_complex_2*aval;
								}
								else	//Must make zero
								{
									bus[indexer].DynCurrent[0] = complex(0.0,0.0);
									bus[indexer].DynCurrent[1] = complex(0.0,0.0);
									bus[indexer].DynCurrent[2] = complex(0.0,0.0);
								}
							}//End SWING is still swing, otherwise should just accumulate what it had

							//Don't get added in as part of "normal swing" routine
							if ((bus[indexer].type == 0) || ((bus[indexer].type>1) && (bus[indexer].swing_functions_enabled == false)))
							{
								//Add these into the system - added because "generation"
								powerflow_values->deltaI_NR[2*bus[indexer].Matrix_Loc+powerflow_values->BA_diag[indexer].size] += bus[indexer].DynCurrent[0].Re();		//Phase A
								powerflow_values->deltaI_NR[2*bus[indexer].Matrix_Loc+powerflow_values->BA_diag[indexer].size + 1] += bus[indexer].DynCurrent[1].Re();	//Phase B
								powerflow_values->deltaI_NR[2*bus[indexer].Matrix_Loc+powerflow_values->BA_diag[indexer].size + 2] += bus[indexer].DynCurrent[2].Re();	//Phase C

								powerflow_values->deltaI_NR[2*bus[indexer].Matrix_Loc] += bus[indexer].DynCurrent[0].Im();		//Phase A
								powerflow_values->deltaI_NR[2*bus[indexer].Matrix_Loc + 1] += bus[indexer].DynCurrent[1].Im();	//Phase B
								powerflow_values->deltaI_NR[2*bus[indexer].Matrix_Loc + 2] += bus[indexer].DynCurrent[2].Im();	//Phase C
							}
							//Defaulted else - leave as they were
						}//End three-phase
						else	//Not three-phase at the moment
						{
							//See if we ever were (reliability call)
							if ((bus[indexer].origphases & 0x07) == 0x07)
							{
								//Just zero it
								bus[indexer].DynCurrent[0] = complex(0.0,0.0);
								bus[indexer].DynCurrent[1] = complex(0.0,0.0);
								bus[indexer].DynCurrent[2] = complex(0.0,0.0);
							}
							else	//Never was, just fail out
							{
								GL_THROW("NR_solver: bus:%s has tried updating deltamode dynamics, but is not three-phase!",bus[indexer].name);
								/*  TROUBLESHOOT
								The NR_solver routine tried update a three-phase current value for a bus that is not
								three phase.  At this time, the deltamode system only supports three-phase buses for
								generator attachment.
								*/
							}
						}
					}//End Norton-equivalent call
					else	//Must be another generator
					{
						//Replicate the injection from above -- assume three-phase right now
						//Don't get added in as part of "normal swing" routine
						if ((bus[indexer].type == 0) || ((bus[indexer].type>1) && (bus[indexer].swing_functions_enabled == false)))
						{
							//Add these into the system - added because "generation"
							powerflow_values->deltaI_NR[2*bus[indexer].Matrix_Loc+powerflow_values->BA_diag[indexer].size] += bus[indexer].DynCurrent[0].Re();		//Phase A
							powerflow_values->deltaI_NR[2*bus[indexer].Matrix_Loc+powerflow_values->BA_diag[indexer].size + 1] += bus[indexer].DynCurrent[1].Re();	//Phase B
							powerflow_values->deltaI_NR[2*bus[indexer].Matrix_Loc+powerflow_values->BA_diag[indexer].size + 2] += bus[indexer].DynCurrent[2].Re();	//Phase C

							powerflow_values->deltaI_NR[2*bus[indexer].Matrix_Loc] += bus[indexer].DynCurrent[0].Im();		//Phase A
							powerflow_values->deltaI_NR[2*bus[indexer].Matrix_Loc + 1] += bus[indexer].DynCurrent[1].Im();	//Phase B
							powerflow_values->deltaI_NR[2*bus[indexer].Matrix_Loc + 2] += bus[indexer].DynCurrent[2].Im();	//Phase C
						}
						//Defaulted else - leave as they were - if it is still a swing, this is all moot anyways
					}//End other generator delta call
				}//End extra current adds
			}//End dynamic (generator postings)
		}//End delta_I for each bus

		//Call the load subfunction - flag for Jacobian update
		compute_load_values(bus_count,bus,powerflow_values,true);

		//Build the dynamic diagnal elements of 6n*6n Y matrix. All the elements in this part will be updated at each iteration.

		//Reset it
		size_diag_update = 0;

		//Adjust it
		for (jindexer=0; jindexer<bus_count;jindexer++) 
		{
			if  (bus[jindexer].type != 1)	//PV bus ignored (for now?)
				size_diag_update += powerflow_values->BA_diag[jindexer].size; 
			//Defaulted else - PV bus ignored
		}
		
		if (powerflow_values->Y_diag_update == NULL)
		{
			powerflow_values->Y_diag_update = (Y_NR *)gl_malloc((4*size_diag_update) *sizeof(Y_NR));   //powerflow_values->Y_diag_update store the row,column and value of the dynamic part of the diagonal PQ bus elements of 6n*6n Y_NR matrix.

			//Make sure it worked
			if (powerflow_values->Y_diag_update == NULL)
				GL_THROW("NR: Failed to allocate memory for one of the necessary matrices");

			//Update maximum size
			powerflow_values->max_size_diag_update = size_diag_update;
		}
		else if (size_diag_update > powerflow_values->max_size_diag_update)	//We've exceeded our limits
		{
			//Disappear the old one
			gl_free(powerflow_values->Y_diag_update);

			//Make a new one in its image
			powerflow_values->Y_diag_update = (Y_NR *)gl_malloc((4*size_diag_update) *sizeof(Y_NR));

			//Make sure it worked
			if (powerflow_values->Y_diag_update == NULL)
				GL_THROW("NR: Failed to allocate memory for one of the necessary matrices");

			//Update the size
			powerflow_values->max_size_diag_update = size_diag_update;

			//Flag for a realloc
			powerflow_values->NR_realloc_needed = true;
		}

		indexer = 0;	//Rest positional counter

		for (jindexer=0; jindexer<bus_count; jindexer++)	//Parse through bus list
		{
			if ((bus[jindexer].type > 1) && (bus[jindexer].swing_functions_enabled == true))	//Swing bus - and we aren't ignoring it
			{
				for (jindex=0; jindex<(size_t)powerflow_values->BA_diag[jindexer].size; jindex++)
				{
					powerflow_values->Y_diag_update[indexer].row_ind = 2*bus[jindexer].Matrix_Loc + jindex;
					powerflow_values->Y_diag_update[indexer].col_ind = powerflow_values->Y_diag_update[indexer].row_ind;
					powerflow_values->Y_diag_update[indexer].Y_value = 1e10; // swing bus gets large admittance
					indexer += 1;

					powerflow_values->Y_diag_update[indexer].row_ind = 2*bus[jindexer].Matrix_Loc + jindex;
					powerflow_values->Y_diag_update[indexer].col_ind = powerflow_values->Y_diag_update[indexer].row_ind + powerflow_values->BA_diag[jindexer].size;
					powerflow_values->Y_diag_update[indexer].Y_value = (powerflow_values->BA_diag[jindexer].Y[jindex][jindex]).Re();	//Normal admittance portion
					indexer += 1;

					powerflow_values->Y_diag_update[indexer].row_ind = 2*bus[jindexer].Matrix_Loc + jindex + powerflow_values->BA_diag[jindexer].size;
					powerflow_values->Y_diag_update[indexer].col_ind = powerflow_values->Y_diag_update[indexer].row_ind - powerflow_values->BA_diag[jindexer].size;
					powerflow_values->Y_diag_update[indexer].Y_value = (powerflow_values->BA_diag[jindexer].Y[jindex][jindex]).Re();	//Normal admittance portion
					indexer += 1;

					powerflow_values->Y_diag_update[indexer].row_ind = 2*bus[jindexer].Matrix_Loc + jindex + powerflow_values->BA_diag[jindexer].size;
					powerflow_values->Y_diag_update[indexer].col_ind = powerflow_values->Y_diag_update[indexer].row_ind;
					powerflow_values->Y_diag_update[indexer].Y_value = 1e10; // swing bus gets large admittance
					indexer += 1;
				}//End swing bus traversion
			}//End swing bus

			if ((bus[jindexer].type == 0) || ((bus[jindexer].type > 1) && bus[jindexer].swing_functions_enabled == false))	//Only do on PQ (or SWING masquerading as PQ)
			{
				for (jindex=0; jindex<(size_t)powerflow_values->BA_diag[jindexer].size; jindex++)
				{
					powerflow_values->Y_diag_update[indexer].row_ind = 2*bus[jindexer].Matrix_Loc + jindex;
					powerflow_values->Y_diag_update[indexer].col_ind = powerflow_values->Y_diag_update[indexer].row_ind;
					powerflow_values->Y_diag_update[indexer].Y_value = (powerflow_values->BA_diag[jindexer].Y[jindex][jindex]).Im() + bus[jindexer].Jacob_A[jindex]; // Equation(14)
					indexer += 1;
					
					powerflow_values->Y_diag_update[indexer].row_ind = 2*bus[jindexer].Matrix_Loc + jindex;
					powerflow_values->Y_diag_update[indexer].col_ind = powerflow_values->Y_diag_update[indexer].row_ind + powerflow_values->BA_diag[jindexer].size;
					powerflow_values->Y_diag_update[indexer].Y_value = (powerflow_values->BA_diag[jindexer].Y[jindex][jindex]).Re() + bus[jindexer].Jacob_B[jindex]; // Equation(15)
					indexer += 1;
					
					powerflow_values->Y_diag_update[indexer].row_ind = 2*bus[jindexer].Matrix_Loc + jindex + powerflow_values->BA_diag[jindexer].size;
					powerflow_values->Y_diag_update[indexer].col_ind = 2*bus[jindexer].Matrix_Loc + jindex;
					powerflow_values->Y_diag_update[indexer].Y_value = (powerflow_values->BA_diag[jindexer].Y[jindex][jindex]).Re() + bus[jindexer].Jacob_C[jindex]; // Equation(16)
					indexer += 1;
					
					powerflow_values->Y_diag_update[indexer].row_ind = 2*bus[jindexer].Matrix_Loc + jindex + powerflow_values->BA_diag[jindexer].size;
					powerflow_values->Y_diag_update[indexer].col_ind = powerflow_values->Y_diag_update[indexer].row_ind;
					powerflow_values->Y_diag_update[indexer].Y_value = -(powerflow_values->BA_diag[jindexer].Y[jindex][jindex]).Im() + bus[jindexer].Jacob_D[jindex]; // Equation(17)
					indexer += 1;
				}//end PQ phase traversion
			}//End PQ bus
		}//End bus parse list

		// Build the Amatrix, Amatrix includes all the elements of Y_offdiag_PQ, Y_diag_fixed and Y_diag_update.
		size_Amatrix = powerflow_values->size_offdiag_PQ*2 + powerflow_values->size_diag_fixed*2 + 4*size_diag_update;

		//Test to make sure it isn't an empty matrix - reliability induced 3-phase fault
		if (size_Amatrix==0)
		{
			gl_warning("Empty powerflow connectivity matrix, your system is empty!");
			/*  TROUBLESHOOT
			Newton-Raphson has an empty admittance matrix that it is trying to solve.  Either the whole system
			faulted, or something is not properly defined.  Please try again.  If the problem persists, please
			submit your code and a bug report via the trac website.
			*/

			*bad_computations = false;	//Ensure output is flagged ok
			return 0;					//Just return some arbitrary value - not technically bad
		}

		if (powerflow_values->Y_Amatrix == NULL)
		{
			powerflow_values->Y_Amatrix = (SPARSE*) gl_malloc(sizeof(SPARSE));

			//Make sure it worked
			if (powerflow_values->Y_Amatrix == NULL)
				GL_THROW("NR: Failed to allocate memory for one of the necessary matrices");

			//Initiliaze it
			sparse_init(powerflow_values->Y_Amatrix, size_Amatrix, 6*NR_bus_count);
		}
		else if (powerflow_values->NR_realloc_needed)	//If one of the above changed, we changed too
		{
			//Destroy the old version
			sparse_clear(powerflow_values->Y_Amatrix);

			//Create a new 
			sparse_init(powerflow_values->Y_Amatrix, size_Amatrix, 6*NR_bus_count);
		}
		else
		{
			//Just clear it out
			sparse_reset(powerflow_values->Y_Amatrix, 6*NR_bus_count);
		}

		//integrate off diagonal components
		for (indexer=0; indexer<powerflow_values->size_offdiag_PQ*2; indexer++)
		{
			row = powerflow_values->Y_offdiag_PQ[indexer].row_ind;
			col = powerflow_values->Y_offdiag_PQ[indexer].col_ind;
			value = powerflow_values->Y_offdiag_PQ[indexer].Y_value;
			sparse_add(powerflow_values->Y_Amatrix, row, col, value);
		}

		//Integrate fixed portions of diagonal components
		for (indexer=powerflow_values->size_offdiag_PQ*2; indexer< (powerflow_values->size_offdiag_PQ*2 + powerflow_values->size_diag_fixed*2); indexer++)
		{
			row = powerflow_values->Y_diag_fixed[indexer - powerflow_values->size_offdiag_PQ*2 ].row_ind;
			col = powerflow_values->Y_diag_fixed[indexer - powerflow_values->size_offdiag_PQ*2 ].col_ind;
			value = powerflow_values->Y_diag_fixed[indexer - powerflow_values->size_offdiag_PQ*2 ].Y_value;
			sparse_add(powerflow_values->Y_Amatrix, row, col, value);
		}

		//Integrate the variable portions of the diagonal components
		for (indexer=powerflow_values->size_offdiag_PQ*2 + powerflow_values->size_diag_fixed*2; indexer< size_Amatrix; indexer++)
		{
			row = powerflow_values->Y_diag_update[indexer - powerflow_values->size_offdiag_PQ*2 - powerflow_values->size_diag_fixed*2].row_ind;
			col = powerflow_values->Y_diag_update[indexer - powerflow_values->size_offdiag_PQ*2 - powerflow_values->size_diag_fixed*2].col_ind;
			value = powerflow_values->Y_diag_update[indexer - powerflow_values->size_offdiag_PQ*2 - powerflow_values->size_diag_fixed*2].Y_value;
			sparse_add(powerflow_values->Y_Amatrix, row, col, value);
		}

		//See if we want to dump out the matrix values
		if (NRMatDumpMethod != MD_NONE)
		{
			//Code to export the sparse matrix values - useful for debugging issues

			//Check our frequency
			if ((NRMatDumpMethod == MD_ALL) || ((NRMatDumpMethod != MD_ALL) && (Iteration == 0)))
			{
				//Open the text file - append now
				FPoutVal=fopen(MDFileName,"at");

				//See if we wanted references - Only do this once per call, regardless (keeps file size down)
				if ((NRMatReferences == true) && (Iteration == 0))
				{
					//Print the index information
					fprintf(FPoutVal,"Matrix Index information for this call - start,stop,name\n");

					for (indexer=0; indexer<bus_count; indexer++)
					{
						//Extract the start/stop indices
						jindexer = 2*bus[indexer].Matrix_Loc;
						kindexer = jindexer + 2*powerflow_values->BA_diag[indexer].size - 1;

						//Print them out
						fprintf(FPoutVal,"%lu,%lu,%s\n",jindexer,kindexer,bus[indexer].name);
					}

					//Add in a blank line so it looks pretty
					fprintf(FPoutVal,"\n");
				}//End print the references

				//Print the simulation time and iteration number
				fprintf(FPoutVal,"Timestamp: %lld - Iteration %lld\n",gl_globalclock,Iteration);

				//Print size - for parsing ease
				fprintf(FPoutVal,"Matrix Information - non-zero element count = %d\n",size_Amatrix);
				
				//Print the values - printed as "row index, column index, value"
				//This particular output is after they have been column sorted for the algorithm
				//Header
				fprintf(FPoutVal,"Matrix Information - row, column, value\n");

				//Null temp variable
				temp_element = NULL;

				//Loop through the columns, extracting starting point each time
				for (jindexer=0; jindexer<powerflow_values->Y_Amatrix->ncols; jindexer++)
				{
					//Extract the column starting point
					temp_element = powerflow_values->Y_Amatrix->cols[jindexer];

					//Check for nulling
					if (temp_element != NULL)
					{
						//Print this value
						fprintf(FPoutVal,"%d,%lu,%f\n",temp_element->row_ind,jindexer,temp_element->value);

						//Loop
						while (temp_element->next != NULL)
						{
							//Get next element
							temp_element = temp_element->next;

							//Repeat the print
							fprintf(FPoutVal,"%d,%lu,%f\n",temp_element->row_ind,jindexer,temp_element->value);
						}
					}
					//If it is null, go next.  Implies we have an invalid matrix size, but that may be what we're looking for
				}//End sparse matrix traversion for dump

				//Print an extra line, so it looks nice for ALL/PERCALL
				fprintf(FPoutVal,"\n");

				//Close the file, we're done with it
				fclose(FPoutVal);

				//See if we were a "ONCE" - if so, deflag us
				if (NRMatDumpMethod == MD_ONCE)
				{
					NRMatDumpMethod = MD_NONE;	//Flag to do no more
				}
			}//End Actual output
		}//End matrix dump desired

		///* Initialize parameters. */
		m = 2*powerflow_values->total_variables;
		n = 2*powerflow_values->total_variables;
		nnz = size_Amatrix;

		if (matrices_LU.a_LU == NULL)	//First run
		{
			/* Set aside space for the arrays. */
			matrices_LU.a_LU = (double *) gl_malloc(nnz *sizeof(double));
			if (matrices_LU.a_LU==NULL)
			{
				GL_THROW("NR: One of the SuperLU solver matrices failed to allocate");
				/*  TROUBLESHOOT
				While attempting to allocate the memory for one of the SuperLU working matrices,
				an error was encountered and it was not allocated.  Please try again.  If it fails
				again, please submit your code and a bug report using the trac website.
				*/
			}
			
			matrices_LU.rows_LU = (int *) gl_malloc(nnz *sizeof(int));
			if (matrices_LU.rows_LU == NULL)
				GL_THROW("NR: One of the SuperLU solver matrices failed to allocate");

			matrices_LU.cols_LU = (int *) gl_malloc((n+1) *sizeof(int));
			if (matrices_LU.cols_LU == NULL)
				GL_THROW("NR: One of the SuperLU solver matrices failed to allocate");

			/* Create the right-hand side matrix B. */
			matrices_LU.rhs_LU = (double *) gl_malloc(m *sizeof(double));
			if (matrices_LU.rhs_LU == NULL)
				GL_THROW("NR: One of the SuperLU solver matrices failed to allocate");

			if (matrix_solver_method==MM_SUPERLU)
			{
				///* Set up the arrays for the permutations. */
				perm_r = (int *) gl_malloc(m *sizeof(int));
				if (perm_r == NULL)
					GL_THROW("NR: One of the SuperLU solver matrices failed to allocate");

				perm_c = (int *) gl_malloc(n *sizeof(int));
				if (perm_c == NULL)
					GL_THROW("NR: One of the SuperLU solver matrices failed to allocate");

				//Set up storage pointers - single element, but need to be malloced for some reason
				A_LU.Store = (void *)gl_malloc(sizeof(NCformat));
				if (A_LU.Store == NULL)
					GL_THROW("NR: One of the SuperLU solver matrices failed to allocate");

				B_LU.Store = (void *)gl_malloc(sizeof(DNformat));
				if (B_LU.Store == NULL)
					GL_THROW("NR: One of the SuperLU solver matrices failed to allocate");

				//Populate these structures - A_LU matrix
				A_LU.Stype = SLU_NC;
				A_LU.Dtype = SLU_D;
				A_LU.Mtype = SLU_GE;
				A_LU.nrow = n;
				A_LU.ncol = m;

				//Populate these structures - B_LU matrix
				B_LU.Stype = SLU_DN;
				B_LU.Dtype = SLU_D;
				B_LU.Mtype = SLU_GE;
				B_LU.nrow = m;
				B_LU.ncol = 1;
			}
			else if (matrix_solver_method == MM_EXTERN)	//External routine
			{
				//Run allocation routine
				((void (*)(void *,unsigned int, unsigned int, bool))(LUSolverFcns.ext_alloc))(ext_solver_glob_vars,n,n,NR_admit_change);
			}
			else
			{
				GL_THROW("Invalid matrix solution method specified for NR solver!");
				//Defined elsewhere
			}

			//Update tracking variable
			powerflow_values->prev_m = m;
		}
		else if (powerflow_values->NR_realloc_needed)	//Something changed, we'll just destroy everything and start over
		{
			//Get rid of all of them first
			gl_free(matrices_LU.a_LU);
			gl_free(matrices_LU.rows_LU);
			gl_free(matrices_LU.cols_LU);
			gl_free(matrices_LU.rhs_LU);

			if (matrix_solver_method==MM_SUPERLU)
			{
				//Free up superLU matrices
				gl_free(perm_r);
				gl_free(perm_c);
			}
			//Default else - don't care - destructions are presumed to be handled inside external LU's alloc function

			/* Set aside space for the arrays. - Copied from above */
			matrices_LU.a_LU = (double *) gl_malloc(nnz *sizeof(double));
			if (matrices_LU.a_LU==NULL)
				GL_THROW("NR: One of the SuperLU solver matrices failed to allocate");
			
			matrices_LU.rows_LU = (int *) gl_malloc(nnz *sizeof(int));
			if (matrices_LU.rows_LU == NULL)
				GL_THROW("NR: One of the SuperLU solver matrices failed to allocate");

			matrices_LU.cols_LU = (int *) gl_malloc((n+1) *sizeof(int));
			if (matrices_LU.cols_LU == NULL)
				GL_THROW("NR: One of the SuperLU solver matrices failed to allocate");

			/* Create the right-hand side matrix B. */
			matrices_LU.rhs_LU = (double *) gl_malloc(m *sizeof(double));
			if (matrices_LU.rhs_LU == NULL)
				GL_THROW("NR: One of the SuperLU solver matrices failed to allocate");

			if (matrix_solver_method==MM_SUPERLU)
			{
				///* Set up the arrays for the permutations. */
				perm_r = (int *) gl_malloc(m *sizeof(int));
				if (perm_r == NULL)
					GL_THROW("NR: One of the SuperLU solver matrices failed to allocate");

				perm_c = (int *) gl_malloc(n *sizeof(int));
				if (perm_c == NULL)
					GL_THROW("NR: One of the SuperLU solver matrices failed to allocate");

				//Update structures - A_LU matrix
				A_LU.Stype = SLU_NC;
				A_LU.Dtype = SLU_D;
				A_LU.Mtype = SLU_GE;
				A_LU.nrow = n;
				A_LU.ncol = m;

				//Update structures - B_LU matrix
				B_LU.Stype = SLU_DN;
				B_LU.Dtype = SLU_D;
				B_LU.Mtype = SLU_GE;
				B_LU.nrow = m;
				B_LU.ncol = 1;
			}
			else if (matrix_solver_method == MM_EXTERN)	//External routine
			{
				//Run allocation routine
				((void (*)(void *,unsigned int, unsigned int, bool))(LUSolverFcns.ext_alloc))(ext_solver_glob_vars,n,n,NR_admit_change);
			}
			else
			{
				GL_THROW("Invalid matrix solution method specified for NR solver!");
				//Defined elsewhere
			}

			//Update tracking variable
			powerflow_values->prev_m = m;
		}
		else if (powerflow_values->prev_m != m)	//Non-reallocing size change occurred
		{
			if (matrix_solver_method==MM_SUPERLU)
			{
				//Update relevant portions
				A_LU.nrow = n;
				A_LU.ncol = m;

				B_LU.nrow = m;
			}
			else if (matrix_solver_method == MM_EXTERN)	//External routine - call full reallocation, just in case
			{
				//Run allocation routine
				((void (*)(void *,unsigned int, unsigned int, bool))(LUSolverFcns.ext_alloc))(ext_solver_glob_vars,n,n,NR_admit_change);
			}
			else
			{
				GL_THROW("Invalid matrix solution method specified for NR solver!");
				//Defined elsewhere
			}

			//Update tracking variable
			powerflow_values->prev_m = m;
		}

#ifndef MT
		if (matrix_solver_method==MM_SUPERLU)
		{
			/* superLU sequential options*/
			set_default_options ( &options );
		}
		//Default else - not superLU
#endif
		
		sparse_tonr(powerflow_values->Y_Amatrix, &matrices_LU);
		matrices_LU.cols_LU[n] = nnz ;// number of non-zeros;

		//Determine how to populate the rhs vector
		if (mesh_imped_vals == NULL)	//Normal powerflow, copy in the values
		{
			for (temp_index_c=0;temp_index_c<m;temp_index_c++)
			{ 
				matrices_LU.rhs_LU[temp_index_c] = powerflow_values->deltaI_NR[temp_index_c];
			}
		}
		//Default else -- it is NULL - zero it and "populate it" below

		if (matrix_solver_method==MM_SUPERLU)
		{
			////* Create Matrix A in the format expected by Super LU.*/
			//Populate the matrix values (temporary value)
			Astore = (NCformat*)A_LU.Store;
			Astore->nnz = nnz;
			Astore->nzval = matrices_LU.a_LU;
			Astore->rowind = matrices_LU.rows_LU;
			Astore->colptr = matrices_LU.cols_LU;
		    
			// Create right-hand side matrix B in format expected by Super LU
			//Populate the matrix (temporary values)
			Bstore = (DNformat*)B_LU.Store;
			Bstore->lda = m;
			Bstore->nzval = matrices_LU.rhs_LU;

			//See how to call the function - if normal mode or not
			if (mesh_imped_vals != NULL)
			{
				//Start with "failure" option on the structure
				mesh_imped_vals->return_code = 0;

				//Determine the base index (error check)
				if (mesh_imped_vals->NodeRefNum > 0)
				{
					tempa = 2*bus[mesh_imped_vals->NodeRefNum].Matrix_Loc;	//These are already separated into real/imag, so the base is 2x
				}
				else	//Error
				{
					gl_error("solver_nr: Node reference for mesh fault calculation was invalid -- it may be a child");
					/*  TROUBLESHOOT
					While attempting to compute the equivalent impedance at a mesh faulted node, an invalid node reference
					was found.  This is likely an internal error to the code -- submit your code and a bug report via the
					tracking website.
					*/

					//Set the flags
					mesh_imped_vals->return_code = 0;
					*bad_computations = true;

					//Return a 0 to flag
					return 0;
				}

				//Determine our phasing size - what entries to pull - double for the complex notation
				temp_size = 2*powerflow_values->BA_diag[mesh_imped_vals->NodeRefNum].size;

				//Check for error - size of zero
				if (temp_size == 0)
				{
					gl_error("solver_nr: Mesh fault impedance extract failed - invalid node");
					/*  TROUBLESHOOT
					While attempting to extract the mesh fault impedance value, a node with either
					invalid phasing or no phases (already removed) was somehow flagged.  Please check
					your file and try again.  If the error persists, please submit your code
					and a bug report via the ticketing system.
					*/

					//Flags
					*bad_computations = true;
					mesh_imped_vals->return_code = 0;

					//Exit
					return 0;
				}
				//Default else -- okay

				//Clear out the output matrix first -- assumes it is 3x3, regardless
				for (jindex=0; jindex<9; jindex++)
				{
					mesh_imped_vals->z_matrix[jindex] = complex(0.0,0.0);
				}

				//Zero the double matrix - the big storage (6x6 - re & im split)
				for (jindex=0; jindex<6; jindex++)
				{
					for (kindex=0; kindex<6; kindex++)
					{
						temp_z_store[jindex][kindex] = 0.0;
					}
				}

				//Overall loop - for number of phases
				for (kindex=0; kindex<temp_size; kindex++)
				{

					//Start by zeroing the "solution" vector
					for (temp_index_c=0;temp_index_c<m;temp_index_c++)
					{ 
						matrices_LU.rhs_LU[temp_index_c] = 0.0;
					}

					//"Identity"-ize the real part of the current index
					matrices_LU.rhs_LU[tempa + kindex] = 1.0;

					//Do a solution to get this entry (copied from below - includes "destructors"
#ifdef MT
					//superLU_MT commands

					//Populate perm_c
					get_perm_c(1, &A_LU, perm_c);

					//Solve the system 
					pdgssv(NR_superLU_procs, &A_LU, perm_c, perm_r, &L_LU, &U_LU, &B_LU, &info);

					/* De-allocate storage - superLU matrix types must be destroyed at every iteration, otherwise they balloon fast (65 MB norma becomes 1.5 GB) */
					//superLU_MT commands
					Destroy_SuperNode_SCP(&L_LU);
					Destroy_CompCol_NCP(&U_LU);
#else
					//sequential superLU

					StatInit ( &stat );

					// solve the system
					dgssv(&options, &A_LU, perm_c, perm_r, &L_LU, &U_LU, &B_LU, &stat, &info);

					/* De-allocate storage - superLU matrix types must be destroyed at every iteration, otherwise they balloon fast (65 MB norma becomes 1.5 GB) */
					//sequential superLU commands
					Destroy_SuperNode_Matrix( &L_LU );
					Destroy_CompCol_Matrix( &U_LU );
					StatFree ( &stat );
#endif
					//Crude superLU checks - see if it is mission accomplished or not
					if (info != 0)	//Failed inversion, for various reasons
					{
						gl_error("solver_nr: superLU failed mesh fault matrix inversion with code %d",info);
						/*  TROUBLESHOOT
						superLU failed to invert the equivalent impedance matrix for the mesh fault calculation
						method.  Please try again and make sure your system is valid.  If the error persists, please
						submit your code and a bug report via the ticketing system.
						*/

						//Flag as bad
						*bad_computations = true;
						mesh_imped_vals->return_code = 0;

						//Exit
						return 0;
					}
					//Default else, must have converged!

					//Map up the solution vector
					sol_LU = (double*) ((DNformat*) B_LU.Store)->nzval;

					//Extract out this column into the temporary matrix
					for (jindex=0; jindex<temp_size; jindex++)
					{
						temp_z_store[jindex][kindex] = sol_LU[tempa+jindex];
					}
				}//End "phase loop" - impedance components are ready

				//Extract the values - do with a massive case/switch, just because
				switch(bus[mesh_imped_vals->NodeRefNum].phases & 0x07) {
					case 0x01:	//C
						{
							mesh_imped_vals->z_matrix[8] = complex(temp_z_store[1][0],temp_z_store[1][1]);
							break;
						}
					case 0x02:	//B
						{
							mesh_imped_vals->z_matrix[4] = complex(temp_z_store[1][0],temp_z_store[1][1]);
							break;
						}
					case 0x03:	//BC
						{
							//BB and BC portion
							mesh_imped_vals->z_matrix[4] = complex(temp_z_store[2][0],temp_z_store[2][2]);
							mesh_imped_vals->z_matrix[5] = complex(temp_z_store[2][1],temp_z_store[2][3]);

							//CB and CC portion
							mesh_imped_vals->z_matrix[7] = complex(temp_z_store[3][0],temp_z_store[3][2]);
							mesh_imped_vals->z_matrix[8] = complex(temp_z_store[3][1],temp_z_store[3][3]);
							break;
						}
					case 0x04:	//A
						{
							mesh_imped_vals->z_matrix[0] = complex(temp_z_store[1][0],temp_z_store[1][1]);
							break;
						}
					case 0x05:	//AC
						{
							//AA and AC portion
							mesh_imped_vals->z_matrix[0] = complex(temp_z_store[2][0],temp_z_store[2][2]);
							mesh_imped_vals->z_matrix[2] = complex(temp_z_store[2][1],temp_z_store[2][3]);

							//CA and CC portion
							mesh_imped_vals->z_matrix[6] = complex(temp_z_store[3][0],temp_z_store[3][2]);
							mesh_imped_vals->z_matrix[8] = complex(temp_z_store[3][1],temp_z_store[3][3]);
							break;
						}
					case 0x06:	//AB
						{
							//AA and AB portion
							mesh_imped_vals->z_matrix[0] = complex(temp_z_store[2][0],temp_z_store[2][2]);
							mesh_imped_vals->z_matrix[1] = complex(temp_z_store[2][1],temp_z_store[2][3]);

							//BA and BB portion
							mesh_imped_vals->z_matrix[3] = complex(temp_z_store[3][0],temp_z_store[3][2]);
							mesh_imped_vals->z_matrix[4] = complex(temp_z_store[3][1],temp_z_store[3][3]);
							break;
						}
					case 0x07:	//ABC
						{
							//A row
							mesh_imped_vals->z_matrix[0] = complex(temp_z_store[3][0],temp_z_store[3][3]);
							mesh_imped_vals->z_matrix[1] = complex(temp_z_store[3][1],temp_z_store[3][4]);
							mesh_imped_vals->z_matrix[2] = complex(temp_z_store[3][2],temp_z_store[3][5]);

							//B row
							mesh_imped_vals->z_matrix[3] = complex(temp_z_store[4][0],temp_z_store[4][3]);
							mesh_imped_vals->z_matrix[4] = complex(temp_z_store[4][1],temp_z_store[4][4]);
							mesh_imped_vals->z_matrix[5] = complex(temp_z_store[4][2],temp_z_store[4][5]);

							//C row
							mesh_imped_vals->z_matrix[6] = complex(temp_z_store[5][0],temp_z_store[5][3]);
							mesh_imped_vals->z_matrix[7] = complex(temp_z_store[5][1],temp_z_store[5][4]);
							mesh_imped_vals->z_matrix[8] = complex(temp_z_store[5][2],temp_z_store[5][5]);
							break;
						}
					default:	//Not sure how we got here
						{
							gl_error("solver_nr: Mesh fault impedance extract failed - invalid node");
							//Defined above, same message

							//Flags
							*bad_computations = true;
							mesh_imped_vals->return_code = 0;

							//Exit
							return 0;
						}
				}//end phase switch/case

				//Flag as success
				*bad_computations = false;
				mesh_imped_vals->return_code = 1;

				//Exit
				return 1;	//Non-zero, so success (manual checks outside though)
			}//End "just mesh impedance calculations"
			else	//Nulled, "normal" powerflow
			{
#ifdef MT
				//superLU_MT commands

				//Populate perm_c
				get_perm_c(1, &A_LU, perm_c);

				//Solve the system
				pdgssv(NR_superLU_procs, &A_LU, perm_c, perm_r, &L_LU, &U_LU, &B_LU, &info);
#else
				//sequential superLU

				StatInit ( &stat );

				// solve the system
				dgssv(&options, &A_LU, perm_c, perm_r, &L_LU, &U_LU, &B_LU, &stat, &info);
#endif

				sol_LU = (double*) ((DNformat*) B_LU.Store)->nzval;
			}
		}
		else if (matrix_solver_method==MM_EXTERN)
		{
			//General error check right now -- mesh fault current may not work properly
			if (mesh_imped_vals != NULL)
			{
				gl_error("solver_nr: Mesh impedance attempted from unsupported LU solver");
				/* TROUBLESHOOT
				The mesh fault current impedance "pull" was selected, but for the external LU
				solver.  This is unsupported at this time.  To use the mesh fault current capabilities,
				please use the superLU solver.
				*/

				//Set return code
				mesh_imped_vals->return_code = 2;

				//Perform the clean up - external LU destructor routing
				((void (*)(void *, bool))(LUSolverFcns.ext_destroy))(ext_solver_glob_vars,newiter);

				//Flag bad computations, just because
				*bad_computations = true;

				//Exit
				return 0;
			}
			//Default else -- not mesh fault mode, so go like normal

			//Call the solver
			info = ((int (*)(void *,NR_SOLVER_VARS *, unsigned int, unsigned int))(LUSolverFcns.ext_solve))(ext_solver_glob_vars,&matrices_LU,n,1);

			//Point the solution to the proper place
			sol_LU = matrices_LU.rhs_LU;
		}
		else
		{
			GL_THROW("Invalid matrix solution method specified for NR solver!");
			/*  TROUBLESHOOT
			An invalid matrix solution method was selected for the Newton-Raphson solver method.
			Valid options are the superLU solver or an external solver.  Please select one of these methods.
			*/
		}

		//Update bus voltages - check convergence while we're here
		Maxmismatch = 0;

		temp_index = -1;
		temp_index_b = -1;
		newiter = false;	//Reset iteration requester flag - defaults to not needing another

		for (indexer=0; indexer<bus_count; indexer++)
		{
			//Avoid swing bus updates on normal runs
			if ((bus[indexer].type == 0) || ((bus[indexer].type > 1) && (bus[indexer].swing_functions_enabled == false)))
			{
				//Figure out the offset we need to be for each phase
				if ((bus[indexer].phases & 0x80) == 0x80)	//Split phase
				{
					//Pull the two updates (assume split-phase is always 2)
					DVConvCheck[0]=complex(sol_LU[2*bus[indexer].Matrix_Loc],sol_LU[(2*bus[indexer].Matrix_Loc+2)]);
					DVConvCheck[1]=complex(sol_LU[(2*bus[indexer].Matrix_Loc+1)],sol_LU[(2*bus[indexer].Matrix_Loc+3)]);
					bus[indexer].V[0] += DVConvCheck[0];
					bus[indexer].V[1] += DVConvCheck[1];	//Negative due to convention
					
					//Pull off the magnitude (no sense calculating it twice)
					CurrConvVal=DVConvCheck[0].Mag();
					if (CurrConvVal > Maxmismatch)	//Update our convergence check if it is bigger
						Maxmismatch=CurrConvVal;

					if (CurrConvVal > bus[indexer].max_volt_error)	//Check for convergence
						newiter=true;								//Flag that a new iteration must occur

					CurrConvVal=DVConvCheck[1].Mag();
					if (CurrConvVal > Maxmismatch)	//Update our convergence check if it is bigger
						Maxmismatch=CurrConvVal;

					if (CurrConvVal > bus[indexer].max_volt_error)	//Check for convergence
						newiter=true;								//Flag that a new iteration must occur
				}//end split phase update
				else										//Not split phase
				{
					for (jindex=0; jindex<(size_t)powerflow_values->BA_diag[indexer].size; jindex++)	//parse through the phases
					{
						switch(bus[indexer].phases & 0x07) {
							case 0x01:	//C
								{
									temp_index=0;
									temp_index_b=2;
									break;
								}
							case 0x02:	//B
								{
									temp_index=0;
									temp_index_b=1;
									break;
								}
							case 0x03:	//BC
								{
									if (jindex==0)	//B
									{
										temp_index=0;
										temp_index_b=1;
									}
									else			//C
									{
										temp_index=1;
										temp_index_b=2;
									}

									break;
								}
							case 0x04:	//A
								{
									temp_index=0;
									temp_index_b=0;
									break;
								}
							case 0x05:	//AC
								{
									if (jindex==0)	//A
									{
										temp_index=0;
										temp_index_b=0;
									}
									else			//C
									{
										temp_index=1;
										temp_index_b=2;
									}
									break;
								}
							case 0x06:	//AB
							case 0x07:	//ABC
								{
									temp_index = jindex;
									temp_index_b = jindex;
									break;
								}
						}//end phase switch/case

						if (((int)temp_index==-1) || ((int)temp_index_b==-1))
						{
							GL_THROW("NR: An error occurred indexing voltage updates");
							/*  TROUBLESHOOT
							While attempting to create the voltage update indices for the
							Newton-Raphson solver, an error was encountered.  Please submit
							your code and a bug report using the trac website.
							*/
						}

						DVConvCheck[jindex]=complex(sol_LU[(2*bus[indexer].Matrix_Loc+temp_index)],sol_LU[(2*bus[indexer].Matrix_Loc+powerflow_values->BA_diag[indexer].size+temp_index)]);
						bus[indexer].V[temp_index_b] += DVConvCheck[jindex];
						
						//Pull off the magnitude (no sense calculating it twice)
						CurrConvVal=DVConvCheck[jindex].Mag();
						if (CurrConvVal > bus[indexer].max_volt_error)	//Check for convergence
							newiter=true;								//Flag that a new iteration must occur

						if (CurrConvVal > Maxmismatch)	//See if the current differential is the largest found so far or not
							Maxmismatch = CurrConvVal;	//It is, store it

					}//End For loop for phase traversion
				}//End not split phase update
			}//end if not swing
			else	//So this must be the swing and in a valid interval
			{
				temp_index +=2*powerflow_values->BA_diag[indexer].size;	//Increment us for what this bus would have been had it not been a swing
			}

			//See if this particular bus has any "current injection update" requirements - semi-silly to do this for SWING-enabled buses, but makes the code more consistent
			if ((bus[indexer].ExtraCurrentInjFunc != NULL) && ((bus[indexer].type == 0) || ((bus[indexer].type > 1) && (bus[indexer].swing_functions_enabled == false))))
			{
				//Call the function
				call_return_status = ((STATUS (*)(OBJECT *))(*bus[indexer].ExtraCurrentInjFunc))(bus[indexer].ExtraCurrentInjFuncObject);

				//Make sure it worked
				if (call_return_status == FAILED)
				{
					GL_THROW("External current injection update failed for device %s",bus[indexer].ExtraCurrentInjFuncObject->name ? bus[indexer].ExtraCurrentInjFuncObject->name : "Unnamed");
					/*  TROUBLESHOOT
					While attempting to perform the external current injection update function call, something failed.  Please try again.
					If the error persists, please submit your code and a bug report via the ticketing system.
					*/
				}
				//Default else - it worked
			}
		}//End bus traversion

		//Perform saturation current update/convergence check
		//******************** FIGURE OUT HOW TO DO THIS BETTER - This is very inefficient!***********************//
		if ((enable_inrush_calculations == true) && (deltatimestep_running > 0))	//Don't even both with this if inrush not on
		{
			//Start out assuming the convergence is true (reiter is false)
			SaturationMismatchPresent = false;

			//Loop through all branches -- inefficient, but meh
			for (indexer=0; indexer<branch_count; indexer++)
			{
				//See if the function exists
				if (branch[indexer].ExtraDeltaModeFunc != NULL)
				{
					//Call the function
					func_result_val = ((int (*)(OBJECT *,bool *))(*branch[indexer].ExtraDeltaModeFunc))(branch[indexer].obj,&SaturationMismatchPresent);

					//Make sure it worked
					if (func_result_val != 1)
					{
						GL_THROW("Extra delta update failed for device %s",branch[indexer].name ? branch[indexer].name : "Unnamed");
						/*  TROUBLESHOOT
						While attempting to perform the extra deltamode update, something failed.  Please try again.
						If the error persists, please submit your code and a bug report via the ticketing system.
						*/
					}
					//Default else -- it worked, keep going
				}
				//Default else - is NULL
			}//End inefficient branch traversion
		}//End in-rush and deltamode running

		//Additional checks for special modes - only needs to happen in first dynamics powerflow
		if (powerflow_type == PF_DYNINIT)
		{
			//See what "mode" we're in
			if (!newiter)	//Overall powerflow has converged
			{
				if (!swing_converged)	//See if deltaI_sym is being met
				{
					//Give a verbose message, just cause
					gl_verbose("NR_Solver: swing bus failed balancing criteria - making it a PQ for future dynamics");

					//See if we're still swing_is_a_swing mode
					if (swing_is_a_swing == true)
					{
						//Deflag us
						swing_is_a_swing = false;

						//Loop through and deflag appropriate swing buses
						for (indexer=0; indexer<bus_count; indexer++)
						{
							//See if we're a swing-flagged bus
							if ((bus[indexer].type > 1) && (bus[indexer].swing_functions_enabled == true))
							{
								//See if we're "generator ready"
								if ((*bus[indexer].dynamics_enabled==true) && (bus[indexer].DynCurrent != NULL))
								{
									//Deflag us back to "PQ" status
									bus[indexer].swing_functions_enabled = false;

									//Force a reiteration
									newiter=true;
								}
							}
							//Default else -- normal bus
						}//End bus traversion loop
					}
					//Default else - if we're out of symmetry bounds, but already hit close, good enough
				}
				//Defaulted else - we're converged on all fronts, huzzah!
			}
			//Default else - still need to iterate
		}//End special convergence criterion

		//Check Saturation mismatch 
		if (SaturationMismatchPresent == true)
		{
			//Force a reiter
			newiter = true;
		}
		//Default else -- either no saturation, or it has converged - leave it be

		//Turn off reallocation flag no matter what
		powerflow_values->NR_realloc_needed = false;

		if (matrix_solver_method==MM_SUPERLU)
		{
			/* De-allocate storage - superLU matrix types must be destroyed at every iteration, otherwise they balloon fast (65 MB norma becomes 1.5 GB) */
#ifdef MT
			//superLU_MT commands
			Destroy_SuperNode_SCP(&L_LU);
			Destroy_CompCol_NCP(&U_LU);
#else
			//sequential superLU commands
			Destroy_SuperNode_Matrix( &L_LU );
			Destroy_CompCol_Matrix( &U_LU );
			StatFree ( &stat );
#endif
		}
		else if (matrix_solver_method==MM_EXTERN)
		{
			//Call destruction routine
			((void (*)(void *, bool))(LUSolverFcns.ext_destroy))(ext_solver_glob_vars,newiter);
		}
		else	//Not sure how we get here
		{
			GL_THROW("Invalid matrix solution method specified for NR solver!");
			//Defined above
		}

		//Break us out if we are done or are singular		
		if (( newiter == false ) || (info!=0))
		{
			if (newiter == false)
			{
				gl_verbose("Power flow calculation converges at Iteration %d \n",Iteration+1);
			}
			break;
		}
	}	//End iteration loop

	//Check to see how we are ending
	if ((Iteration==NR_iteration_limit) && (newiter==true)) //Reached the limit
	{
		gl_verbose("Max solver mismatch of failed solution %f\n",Maxmismatch);
		return -Iteration;
	}
	else if (info!=0)	//failure of computations (singular matrix, etc.)
	{
		//For superLU - 2 = singular matrix it appears - positive values = process errors (singular, etc), negative values = input argument/syntax error
		if (matrix_solver_method==MM_SUPERLU)
		{
			gl_verbose("superLU failed out with return value %d",info);
		}
		else if (matrix_solver_method==MM_EXTERN)
		{
			gl_verbose("External LU solver failed out with return value %d",info);
		}
		//Defaulted else - shouldn't exist (or make it this far), but if it does, we're failing anyways

		*bad_computations = true;	//Flag our output as bad
		return 0;					//Just return some arbitrary value
	}
	else	//Must have converged 
	{
<<<<<<< HEAD
		try 
		{
			solver_model_new(bus_count,bus,branch_count,branch,powerflow_values,powerflow_type,mesh_imped_vals,bad_computations,Iteration);
		}
		catch (const char *msg)
		{
			gl_error("solver_ml: model save failed -- %s",msg);
		}
		catch (...)
		{
			gl_error("solver_ml: model save failed -- unknown exception");
=======
		if ( nr_profile != NULL ) 
		{	
			double t = clock() - t_start;	
			char buffer[64];
			if ( gl_printtime(gl_globalclock,buffer,sizeof(buffer)-1) > 0 )
				fprintf(nr_profile, "%s,%.1f,%.1lld,%d,%d,%s\n", buffer, t, Iteration == 0 ? 1 : Iteration,bus_count,branch_count,bad_computations ? "false" : "true");
>>>>>>> b8394ea9
		}
		return Iteration;
	}
}

//Performs the load calculation portions of the current injection or Jacobian update
//jacobian_pass should be set to true for the a,b,c, and d updates
// For first approach, working on system load at each bus for current injection
// For the second approach, calculate the elements of a,b,c,d in equations(14),(15),(16),(17).
void compute_load_values(unsigned int bus_count, BUSDATA *bus, NR_SOLVER_STRUCT *powerflow_values, bool jacobian_pass)
{
	size_t indexer;
	double adjust_nominal_voltage_val, adjust_nominal_voltaged_val;
	double tempPbus, tempQbus;
	double adjust_temp_voltage_mag[6];
	complex adjust_temp_nominal_voltage[6], adjusted_constant_current[6];
	complex delta_current[3], voltageDel[3], undeltacurr[3];
	complex temp_current[3], temp_store[3];
	size_t jindex, temp_index, temp_index_b;

	//Loop through the buses
	for (indexer=0; indexer<bus_count; indexer++)
	{
		if ((bus[indexer].phases & 0x08) == 0x08)	//Delta connected node
		{
			//Populate the values for constant current -- deltamode different right now (all same in future?)
			if (*bus[indexer].dynamics_enabled == true)
			{
				//Create nominal magnitudes
				adjust_nominal_voltage_val = bus[indexer].volt_base * sqrt(3.0);

				//Create the nominal voltage vectors
				adjust_temp_nominal_voltage[0].SetPolar(adjust_nominal_voltage_val,PI/6.0);
				adjust_temp_nominal_voltage[1].SetPolar(adjust_nominal_voltage_val,-1.0*PI/2.0);
				adjust_temp_nominal_voltage[2].SetPolar(adjust_nominal_voltage_val,5.0*PI/6.0);

				//Compute delta voltages
				voltageDel[0] = bus[indexer].V[0] - bus[indexer].V[1];
				voltageDel[1] = bus[indexer].V[1] - bus[indexer].V[2];
				voltageDel[2] = bus[indexer].V[2] - bus[indexer].V[0];

				//Get magnitudes of all
				adjust_temp_voltage_mag[0] = voltageDel[0].Mag();
				adjust_temp_voltage_mag[1] = voltageDel[1].Mag();
				adjust_temp_voltage_mag[2] = voltageDel[2].Mag();

				//Start adjustments - AB
				if ((bus[indexer].I[0] != 0.0) && (adjust_temp_voltage_mag[0] != 0.0))
				{
					//calculate new value
					adjusted_constant_current[0] = ~(adjust_temp_nominal_voltage[0] * ~bus[indexer].I[0] * adjust_temp_voltage_mag[0] / (voltageDel[0] * adjust_nominal_voltage_val));
				}
				else
				{
					adjusted_constant_current[0] = complex(0.0,0.0);
				}

				//Start adjustments - BC
				if ((bus[indexer].I[1] != 0.0) && (adjust_temp_voltage_mag[1] != 0.0))
				{
					//calculate new value
					adjusted_constant_current[1] = ~(adjust_temp_nominal_voltage[1] * ~bus[indexer].I[1] * adjust_temp_voltage_mag[1] / (voltageDel[1] * adjust_nominal_voltage_val));
				}
				else
				{
					adjusted_constant_current[1] = complex(0.0,0.0);
				}

				//Start adjustments - CA
				if ((bus[indexer].I[2] != 0.0) && (adjust_temp_voltage_mag[2] != 0.0))
				{
					//calculate new value
					adjusted_constant_current[2] = ~(adjust_temp_nominal_voltage[2] * ~bus[indexer].I[2] * adjust_temp_voltage_mag[2] / (voltageDel[2] * adjust_nominal_voltage_val));
				}
				else
				{
					adjusted_constant_current[2] = complex(0.0,0.0);
				}

				//See if we have any "different children"
				if ((bus[indexer].phases & 0x10) == 0x10)
				{
					//Create nominal magnitudes
					adjust_nominal_voltage_val = bus[indexer].volt_base;

					//Create the nominal voltage vectors
					adjust_temp_nominal_voltage[3].SetPolar(bus[indexer].volt_base,0.0);
					adjust_temp_nominal_voltage[4].SetPolar(bus[indexer].volt_base,-2.0*PI/3.0);
					adjust_temp_nominal_voltage[5].SetPolar(bus[indexer].volt_base,2.0*PI/3.0);

					//Get magnitudes of all
					adjust_temp_voltage_mag[3] = bus[indexer].V[0].Mag();
					adjust_temp_voltage_mag[4] = bus[indexer].V[1].Mag();
					adjust_temp_voltage_mag[5] = bus[indexer].V[2].Mag();

					//Start adjustments - A
					if ((bus[indexer].extra_var[6] != 0.0) && (adjust_temp_voltage_mag[3] != 0.0))
					{
						//calculate new value
						adjusted_constant_current[3] = ~(adjust_temp_nominal_voltage[3] * ~bus[indexer].extra_var[6] * adjust_temp_voltage_mag[3] / (bus[indexer].V[0] * adjust_nominal_voltage_val));
					}
					else
					{
						adjusted_constant_current[3] = complex(0.0,0.0);
					}

					//Start adjustments - B
					if ((bus[indexer].extra_var[7] != 0.0) && (adjust_temp_voltage_mag[4] != 0.0))
					{
						//calculate new value
						adjusted_constant_current[4] = ~(adjust_temp_nominal_voltage[4] * ~bus[indexer].extra_var[7] * adjust_temp_voltage_mag[4] / (bus[indexer].V[1] * adjust_nominal_voltage_val));
					}
					else
					{
						adjusted_constant_current[4] = complex(0.0,0.0);
					}

					//Start adjustments - C
					if ((bus[indexer].extra_var[8] != 0.0) && (adjust_temp_voltage_mag[5] != 0.0))
					{
						//calculate new value
						adjusted_constant_current[5] = ~(adjust_temp_nominal_voltage[5] * ~bus[indexer].extra_var[8] * adjust_temp_voltage_mag[5] / (bus[indexer].V[2] * adjust_nominal_voltage_val));
					}
					else
					{
						adjusted_constant_current[5] = complex(0.0,0.0);
					}
				}
				else	//Nope
				{
					//Set to zero, just cause
					adjusted_constant_current[3] = complex(0.0,0.0);
					adjusted_constant_current[4] = complex(0.0,0.0);
					adjusted_constant_current[5] = complex(0.0,0.0);
				}
			}
			else	//"Normal" modes -- handle traditionally
			{
				adjusted_constant_current[0] = bus[indexer].I[0];
				adjusted_constant_current[1] = bus[indexer].I[1];
				adjusted_constant_current[2] = bus[indexer].I[2];

				//See if we have different children too
				if ((bus[indexer].phases & 0x10) == 0x10)
				{
					//Store them too
					adjusted_constant_current[3] = bus[indexer].extra_var[6];
					adjusted_constant_current[4] = bus[indexer].extra_var[7];
					adjusted_constant_current[5] = bus[indexer].extra_var[8];
				}
				else	//Nope, just zero this for now
				{
					adjusted_constant_current[3] = complex(0.0,0.0);
					adjusted_constant_current[4] = complex(0.0,0.0);
					adjusted_constant_current[5] = complex(0.0,0.0);
				}
			}//End adjustment code

			//Delta components - populate according to what is there
			if ((bus[indexer].phases & 0x06) == 0x06)	//Check for AB
			{
				//Voltage calculations
				voltageDel[0] = bus[indexer].V[0] - bus[indexer].V[1];

				//Power - convert to a current (uses less iterations this way)
				delta_current[0] = (voltageDel[0] == 0) ? 0 : ~(bus[indexer].S[0]/voltageDel[0]);

				//Convert delta connected load to appropriate Wye
				delta_current[0] += voltageDel[0] * (bus[indexer].Y[0]);
			}
			else
			{
				//Zero values - they shouldn't be used anyhow
				voltageDel[0] = complex(0.0,0.0);
				delta_current[0] = complex(0.0,0.0);
			}

			if ((bus[indexer].phases & 0x03) == 0x03)	//Check for BC
			{
				//Voltage calculations
				voltageDel[1] = bus[indexer].V[1] - bus[indexer].V[2];

				//Power - convert to a current (uses less iterations this way)
				delta_current[1] = (voltageDel[1] == 0) ? 0 : ~(bus[indexer].S[1]/voltageDel[1]);

				//Convert delta connected load to appropriate Wye
				delta_current[1] += voltageDel[1] * (bus[indexer].Y[1]);
			}
			else
			{
				//Zero unused
				voltageDel[1] = complex(0.0,0.0);
				delta_current[1] = complex(0.0,0.0);
			}

			if ((bus[indexer].phases & 0x05) == 0x05)	//Check for CA
			{
				//Voltage calculations
				voltageDel[2] = bus[indexer].V[2] - bus[indexer].V[0];

				//Power - convert to a current (uses less iterations this way)
				delta_current[2] = (voltageDel[2] == 0) ? 0 : ~(bus[indexer].S[2]/voltageDel[2]);

				//Convert delta connected load to appropriate Wye
				delta_current[2] += voltageDel[2] * (bus[indexer].Y[2]);
			}
			else
			{
				//Zero unused
				voltageDel[2] = complex(0.0,0.0);
				delta_current[2] = complex(0.0,0.0);
			}

			//Convert delta-current into a phase current, where appropriate - reuse temp variable
			//Everything will be accumulated into the "current" field for ease (including differents)
			if ((bus[indexer].phases & 0x04) == 0x04)	//Has a phase A
			{
				undeltacurr[0]=(adjusted_constant_current[0]+delta_current[0])-(adjusted_constant_current[2]+delta_current[2]);

				//Check for "different" children and apply them, as well
				if ((bus[indexer].phases & 0x10) == 0x10)	//We do, so they must be Wye-connected
				{
					//Power values
					undeltacurr[0] += (bus[indexer].V[0] == 0) ? 0 : ~(bus[indexer].extra_var[0]/bus[indexer].V[0]);

					//Shunt values
					undeltacurr[0] += bus[indexer].extra_var[3]*bus[indexer].V[0];

					//Current values
					undeltacurr[0] += adjusted_constant_current[3];
				}
			}
			else
			{
				//Zero it, just in case
				undeltacurr[0] = complex(0.0,0.0);
			}

			if ((bus[indexer].phases & 0x02) == 0x02)	//Has a phase B
			{
				undeltacurr[1]=(adjusted_constant_current[1]+delta_current[1])-(adjusted_constant_current[0]+delta_current[0]);

				//Check for "different" children and apply them, as well
				if ((bus[indexer].phases & 0x10) == 0x10)	//We do, so they must be Wye-connected
				{
					//Power values
					undeltacurr[1] += (bus[indexer].V[1] == 0) ? 0 : ~(bus[indexer].extra_var[1]/bus[indexer].V[1]);

					//Shunt values
					undeltacurr[1] += bus[indexer].extra_var[4]*bus[indexer].V[1];

					//Current values
					undeltacurr[1] += adjusted_constant_current[4];
				}
			}
			else
			{
				//Zero it, just in case
				undeltacurr[1] = complex(0.0,0.0);
			}

			if ((bus[indexer].phases & 0x01) == 0x01)	//Has a phase C
			{
				undeltacurr[2]=(adjusted_constant_current[2]+delta_current[2])-(adjusted_constant_current[1]+delta_current[1]);

				//Check for "different" children and apply them, as well
				if ((bus[indexer].phases & 0x10) == 0x10)		//We do, so they must be Wye-connected
				{
					//Power values
					undeltacurr[2] += (bus[indexer].V[2] == 0) ? 0 : ~(bus[indexer].extra_var[2]/bus[indexer].V[2]);

					//Shunt values
					undeltacurr[2] += bus[indexer].extra_var[5]*bus[indexer].V[2];

					//Current values
					undeltacurr[2] += adjusted_constant_current[5];
				}
			}
			else
			{
				//Zero it, just in case
				undeltacurr[2] = complex(0.0,0.0);
			}

			//Provide updates to relevant phases
			//only compute and store phases that exist (make top heavy)
			temp_index = -1;
			temp_index_b = -1;

			for (jindex=0; jindex<(size_t)powerflow_values->BA_diag[indexer].size; jindex++)
			{
				switch(bus[indexer].phases & 0x07) {
					case 0x01:	//C
						{
							temp_index=0;
							temp_index_b=2;
							break;
						}
					case 0x02:	//B
						{
							temp_index=0;
							temp_index_b=1;
							break;
						}
					case 0x03:	//BC
						{
							if (jindex==0)	//B
							{
								temp_index=0;
								temp_index_b=1;
							}
							else			//C
							{
								temp_index=1;
								temp_index_b=2;
							}
							break;
						}
					case 0x04:	//A
						{
							temp_index=0;
							temp_index_b=0;
							break;
						}
					case 0x05:	//AC
						{
							if (jindex==0)	//A
							{
								temp_index=0;
								temp_index_b=0;
							}
							else			//C
							{
								temp_index=1;
								temp_index_b=2;
							}
							break;
						}
					case 0x06:	//AB
					case 0x07:	//ABC
						{
							temp_index=jindex;
							temp_index_b=jindex;
							break;
						}
					default:
						break;
				}//end case

				if (jacobian_pass == false)	//current-injection updates
				{
					if (((int)temp_index==-1) || ((int)temp_index_b==-1))
					{
						GL_THROW("NR: A scheduled power update element failed.");
						//Defined below
					}

					//Real power calculations
					tempPbus = (undeltacurr[temp_index_b]).Re() * (bus[indexer].V[temp_index_b]).Re() + (undeltacurr[temp_index_b]).Im() * (bus[indexer].V[temp_index_b]).Im();	// Real power portion of Constant current component multiply the magnitude of bus voltage
					bus[indexer].PL[temp_index] = tempPbus;	//Real power portion - all is current based

					//Reactive load calculations
					tempQbus = (undeltacurr[temp_index_b]).Re() * (bus[indexer].V[temp_index_b]).Im() - (undeltacurr[temp_index_b]).Im() * (bus[indexer].V[temp_index_b]).Re();	// Reactive power portion of Constant current component multiply the magnitude of bus voltage
					bus[indexer].QL[temp_index] = tempQbus;	//Reactive power portion - all is current based
				}
				else	//Jacobian-type update
				{
					if (((int)temp_index==-1) || ((int)temp_index_b==-1))
					{
						GL_THROW("NR: A Jacobian update element failed.");
						//Defined below
					}

					if ((bus[indexer].V[temp_index_b]).Mag()!=0)
					{
						bus[indexer].Jacob_A[temp_index] = ((bus[indexer].V[temp_index_b]).Re()*(bus[indexer].V[temp_index_b]).Im()*(undeltacurr[temp_index_b]).Re() + (undeltacurr[temp_index_b]).Im() *pow((bus[indexer].V[temp_index_b]).Im(),2))/pow((bus[indexer].V[temp_index_b]).Mag(),3);// second part of equation(37) - no power term needed
						bus[indexer].Jacob_B[temp_index] = -((bus[indexer].V[temp_index_b]).Re()*(bus[indexer].V[temp_index_b]).Im()*(undeltacurr[temp_index_b]).Im() + (undeltacurr[temp_index_b]).Re() *pow((bus[indexer].V[temp_index_b]).Re(),2))/pow((bus[indexer].V[temp_index_b]).Mag(),3);// second part of equation(38) - no power term needed
						bus[indexer].Jacob_C[temp_index] =((bus[indexer].V[temp_index_b]).Re()*(bus[indexer].V[temp_index_b]).Im()*(undeltacurr[temp_index_b]).Im() - (undeltacurr[temp_index_b]).Re() *pow((bus[indexer].V[temp_index_b]).Im(),2))/pow((bus[indexer].V[temp_index_b]).Mag(),3);// second part of equation(39) - no power term needed
						bus[indexer].Jacob_D[temp_index] = ((bus[indexer].V[temp_index_b]).Re()*(bus[indexer].V[temp_index_b]).Im()*(undeltacurr[temp_index_b]).Re() - (undeltacurr[temp_index_b]).Im() *pow((bus[indexer].V[temp_index_b]).Re(),2))/pow((bus[indexer].V[temp_index_b]).Mag(),3);// second part of equation(40) - no power term needed
					}
					else	//Zero voltage = only impedance is valid (others get divided by VMag, so are IND) - not entirely sure how this gets in here anyhow
					{
						bus[indexer].Jacob_A[temp_index] = -1e-4;	//Small offset to avoid singularities (if impedance is zero too)
						bus[indexer].Jacob_B[temp_index] = -1e-4;
						bus[indexer].Jacob_C[temp_index] = -1e-4;
						bus[indexer].Jacob_D[temp_index] = -1e-4;
					}
				}//End specific bus update method
			}//End phase traversion
		}//end delta-connected load
		else if	((bus[indexer].phases & 0x80) == 0x80)	//Split phase computations
		{
			//Convert it all back to current (easiest to handle)
			//Get V12 first
			voltageDel[0] = bus[indexer].V[0] + bus[indexer].V[1];

			//Start with the currents (just put them in)
			temp_current[0] = bus[indexer].I[0];
			temp_current[1] = bus[indexer].I[1];
			temp_current[2] = *bus[indexer].extra_var; //current12 is not part of the standard current array

			//Add in deltamode unrotated, if necessary
			//Same note as above.  With exception to house currents, rotational correction happened elsewhere (due to triplex being how it is)
			if ((bus[indexer].prerot_I[2] != 0.0) && (*bus[indexer].dynamics_enabled == true))
				temp_current[2] += bus[indexer].prerot_I[2];

			//Now add in power contributions
			temp_current[0] += bus[indexer].V[0] == 0.0 ? 0.0 : ~(bus[indexer].S[0]/bus[indexer].V[0]);
			temp_current[1] += bus[indexer].V[1] == 0.0 ? 0.0 : ~(bus[indexer].S[1]/bus[indexer].V[1]);
			temp_current[2] += voltageDel[0] == 0.0 ? 0.0 : ~(bus[indexer].S[2]/voltageDel[0]);

			//Last, but not least, admittance/impedance contributions
			temp_current[0] += bus[indexer].Y[0]*bus[indexer].V[0];
			temp_current[1] += bus[indexer].Y[1]*bus[indexer].V[1];
			temp_current[2] += bus[indexer].Y[2]*voltageDel[0];

			//See if we are a house-connected node, if so, adjust and add in those values as well
			if ((bus[indexer].phases & 0x40) == 0x40)
			{
				//Update phase adjustments
				temp_store[0].SetPolar(1.0,bus[indexer].V[0].Arg());	//Pull phase of V1
				temp_store[1].SetPolar(1.0,bus[indexer].V[1].Arg());	//Pull phase of V2
				temp_store[2].SetPolar(1.0,voltageDel[0].Arg());		//Pull phase of V12

				//Update these current contributions (use delta current variable, it isn't used in here anyways)
				delta_current[0] = bus[indexer].house_var[0]/(~temp_store[0]);		//Just denominator conjugated to keep math right (rest was conjugated in house)
				delta_current[1] = bus[indexer].house_var[1]/(~temp_store[1]);
				delta_current[2] = bus[indexer].house_var[2]/(~temp_store[2]);

				//Now add it into the current contributions
				temp_current[0] += delta_current[0];
				temp_current[1] += delta_current[1];
				temp_current[2] += delta_current[2];
			}//End house-attached splitphase

			if (jacobian_pass == false)	//Current injection update
			{
				//Convert 'em to line currents
				temp_store[0] = temp_current[0] + temp_current[2];
				temp_store[1] = -temp_current[1] - temp_current[2];

				//Update the stored values
				bus[indexer].PL[0] = temp_store[0].Re();
				bus[indexer].QL[0] = temp_store[0].Im();

				bus[indexer].PL[1] = temp_store[1].Re();
				bus[indexer].QL[1] = temp_store[1].Im();
			}
			else	//Jacobian update
			{
				//Convert 'em to line currents - they need to be negated (due to the convention from earlier)
				temp_store[0] = -(temp_current[0] + temp_current[2]);
				temp_store[1] = -(-temp_current[1] - temp_current[2]);

				for (jindex=0; jindex<2; jindex++)
				{
					if ((bus[indexer].V[jindex]).Mag()!=0)	//Only current
					{
						bus[indexer].Jacob_A[jindex] = ((bus[indexer].V[jindex]).Re()*(bus[indexer].V[jindex]).Im()*(temp_store[jindex]).Re() + (temp_store[jindex]).Im() *pow((bus[indexer].V[jindex]).Im(),2))/pow((bus[indexer].V[jindex]).Mag(),3);// second part of equation(37)
						bus[indexer].Jacob_B[jindex] = -((bus[indexer].V[jindex]).Re()*(bus[indexer].V[jindex]).Im()*(temp_store[jindex]).Im() + (temp_store[jindex]).Re() *pow((bus[indexer].V[jindex]).Re(),2))/pow((bus[indexer].V[jindex]).Mag(),3);// second part of equation(38)
						bus[indexer].Jacob_C[jindex] =((bus[indexer].V[jindex]).Re()*(bus[indexer].V[jindex]).Im()*(temp_store[jindex]).Im() - (temp_store[jindex]).Re() *pow((bus[indexer].V[jindex]).Im(),2))/pow((bus[indexer].V[jindex]).Mag(),3);// second part of equation(39)
						bus[indexer].Jacob_D[jindex] = ((bus[indexer].V[jindex]).Re()*(bus[indexer].V[jindex]).Im()*(temp_store[jindex]).Re() - (temp_store[jindex]).Im() *pow((bus[indexer].V[jindex]).Re(),2))/pow((bus[indexer].V[jindex]).Mag(),3);// second part of equation(40)
					}
					else
					{
						bus[indexer].Jacob_A[jindex]=  -1e-4;	//Put very small to avoid singularity issues
						bus[indexer].Jacob_B[jindex]=  -1e-4;
						bus[indexer].Jacob_C[jindex]=  -1e-4;
						bus[indexer].Jacob_D[jindex]=  -1e-4;
					}
				}

				//Zero the last elements, just to be safe (shouldn't be an issue, but who knows)
				bus[indexer].Jacob_A[2] = 0.0;
				bus[indexer].Jacob_B[2] = 0.0;
				bus[indexer].Jacob_C[2] = 0.0;
				bus[indexer].Jacob_D[2] = 0.0;
			}//End specific update type
		}//end split-phase connected
		else	//Wye-connected system/load
		{
			//Populate the values for constant current -- deltamode different right now (all same in future?)
			if (*bus[indexer].dynamics_enabled == true)
			{
				//Create nominal magnitudes
				adjust_nominal_voltage_val = bus[indexer].volt_base;

				//Create the nominal voltage vectors
				adjust_temp_nominal_voltage[3].SetPolar(bus[indexer].volt_base,0.0);
				adjust_temp_nominal_voltage[4].SetPolar(bus[indexer].volt_base,-2.0*PI/3.0);
				adjust_temp_nominal_voltage[5].SetPolar(bus[indexer].volt_base,2.0*PI/3.0);

				//Get magnitudes of all
				adjust_temp_voltage_mag[3] = bus[indexer].V[0].Mag();
				adjust_temp_voltage_mag[4] = bus[indexer].V[1].Mag();
				adjust_temp_voltage_mag[5] = bus[indexer].V[2].Mag();

				//Start adjustments - A
				if ((bus[indexer].I[0] != 0.0) && (adjust_temp_voltage_mag[3] != 0.0))
				{
					//calculate new value
					adjusted_constant_current[0] = ~(adjust_temp_nominal_voltage[3] * ~bus[indexer].I[0] * adjust_temp_voltage_mag[3] / (bus[indexer].V[0] * adjust_nominal_voltage_val));
				}
				else
				{
					adjusted_constant_current[0] = complex(0.0,0.0);
				}

				//Start adjustments - B
				if ((bus[indexer].I[1] != 0.0) && (adjust_temp_voltage_mag[4] != 0.0))
				{
					//calculate new value
					adjusted_constant_current[1] = ~(adjust_temp_nominal_voltage[4] * ~bus[indexer].I[1] * adjust_temp_voltage_mag[4] / (bus[indexer].V[1] * adjust_nominal_voltage_val));
				}
				else
				{
					adjusted_constant_current[1] = complex(0.0,0.0);
				}

				//Start adjustments - C
				if ((bus[indexer].I[2] != 0.0) && (adjust_temp_voltage_mag[5] != 0.0))
				{
					//calculate new value
					adjusted_constant_current[2] = ~(adjust_temp_nominal_voltage[5] * ~bus[indexer].I[2] * adjust_temp_voltage_mag[5] / (bus[indexer].V[2] * adjust_nominal_voltage_val));
				}
				else
				{
					adjusted_constant_current[2] = complex(0.0,0.0);
				}

				if (bus[indexer].prerot_I[0] != 0.0)
					adjusted_constant_current[0] += bus[indexer].prerot_I[0];

				if (bus[indexer].prerot_I[1] != 0.0)
					adjusted_constant_current[1] += bus[indexer].prerot_I[1];

				if (bus[indexer].prerot_I[2] != 0.0)
					adjusted_constant_current[2] += bus[indexer].prerot_I[2];

				//See if we have any "different children"
				if ((bus[indexer].phases & 0x10) == 0x10)
				{
					//Create nominal magnitudes
					adjust_nominal_voltage_val = bus[indexer].volt_base * sqrt(3.0);

					//Create the nominal voltage vectors
					adjust_temp_nominal_voltage[0].SetPolar(adjust_nominal_voltage_val,PI/6.0);
					adjust_temp_nominal_voltage[1].SetPolar(adjust_nominal_voltage_val,-1.0*PI/2.0);
					adjust_temp_nominal_voltage[2].SetPolar(adjust_nominal_voltage_val,5.0*PI/6.0);

					//Compute delta voltages
					voltageDel[0] = bus[indexer].V[0] - bus[indexer].V[1];
					voltageDel[1] = bus[indexer].V[1] - bus[indexer].V[2];
					voltageDel[2] = bus[indexer].V[2] - bus[indexer].V[0];

					//Get magnitudes of all
					adjust_temp_voltage_mag[0] = voltageDel[0].Mag();
					adjust_temp_voltage_mag[1] = voltageDel[1].Mag();
					adjust_temp_voltage_mag[2] = voltageDel[2].Mag();

					//Start adjustments - AB
					if ((bus[indexer].extra_var[6] != 0.0) && (adjust_temp_voltage_mag[0] != 0.0))
					{
						//calculate new value
						adjusted_constant_current[3] = ~(adjust_temp_nominal_voltage[0] * ~bus[indexer].extra_var[6] * adjust_temp_voltage_mag[0] / (voltageDel[0] * adjust_nominal_voltage_val));
					}
					else
					{
						adjusted_constant_current[3] = complex(0.0,0.0);
					}

					//Start adjustments - BC
					if ((bus[indexer].extra_var[7] != 0.0) && (adjust_temp_voltage_mag[1] != 0.0))
					{
						//calculate new value
						adjusted_constant_current[4] = ~(adjust_temp_nominal_voltage[1] * ~bus[indexer].extra_var[7] * adjust_temp_voltage_mag[1] / (voltageDel[1] * adjust_nominal_voltage_val));
					}
					else
					{
						adjusted_constant_current[4] = complex(0.0,0.0);
					}

					//Start adjustments - CA
					if ((bus[indexer].extra_var[8] != 0.0) && (adjust_temp_voltage_mag[2] != 0.0))
					{
						//calculate new value
						adjusted_constant_current[5] = ~(adjust_temp_nominal_voltage[2] * ~bus[indexer].extra_var[8] * adjust_temp_voltage_mag[2] / (voltageDel[2] * adjust_nominal_voltage_val));
					}
					else
					{
						adjusted_constant_current[5] = complex(0.0,0.0);
					}
				}
				else	//Nope
				{
					//Set to zero, just cause
					adjusted_constant_current[3] = complex(0.0,0.0);
					adjusted_constant_current[4] = complex(0.0,0.0);
					adjusted_constant_current[5] = complex(0.0,0.0);
				}
			}
			else	//"Normal" modes -- handle traditionally
			{
				adjusted_constant_current[0] = bus[indexer].I[0];
				adjusted_constant_current[1] = bus[indexer].I[1];
				adjusted_constant_current[2] = bus[indexer].I[2];

				//See if we have different children too
				if ((bus[indexer].phases & 0x10) == 0x10)
				{
					//Store them too
					adjusted_constant_current[3] = bus[indexer].extra_var[6];
					adjusted_constant_current[4] = bus[indexer].extra_var[7];
					adjusted_constant_current[5] = bus[indexer].extra_var[8];
				}
				else	//Nope, just zero this for now
				{
					adjusted_constant_current[3] = complex(0.0,0.0);
					adjusted_constant_current[4] = complex(0.0,0.0);
					adjusted_constant_current[5] = complex(0.0,0.0);
				}
			}//End adjustment code

			//For Wye-connected, only compute and store phases that exist (make top heavy)
			temp_index = -1;
			temp_index_b = -1;

			if ((bus[indexer].phases & 0x10) == 0x10)	//"Different" child load - in this case it must be delta - also must be three phase (just because that's how I forced it to be implemented)
			{											//Calculate all the deltas to wyes in advance (otherwise they'll get repeated)
				//Make sure phase combinations exist
				if ((bus[indexer].phases & 0x06) == 0x06)	//Has A-B
				{
					//Delta voltages
					voltageDel[0] = bus[indexer].V[0] - bus[indexer].V[1];

					//Power - put into a current value (iterates less this way)
					delta_current[0] = (voltageDel[0] == 0) ? 0 : ~(bus[indexer].extra_var[0]/voltageDel[0]);

					//Convert delta connected load to appropriate Wye
					delta_current[0] += voltageDel[0] * (bus[indexer].extra_var[3]);
				}
				else
				{
					//Zero it, for good measure
					voltageDel[0] = complex(0.0,0.0);
					delta_current[0] = complex(0.0,0.0);
				}

				//Check for BC
				if ((bus[indexer].phases & 0x03) == 0x03)	//Has B-C
				{
					//Delta voltages
					voltageDel[1] = bus[indexer].V[1] - bus[indexer].V[2];

					//Power - put into a current value (iterates less this way)
					delta_current[1] = (voltageDel[1] == 0) ? 0 : ~(bus[indexer].extra_var[1]/voltageDel[1]);

					//Convert delta connected load to appropriate Wye
					delta_current[1] += voltageDel[1] * (bus[indexer].extra_var[4]);
				}
				else
				{
					//Zero it, for good measure
					voltageDel[1] = complex(0.0,0.0);
					delta_current[1] = complex(0.0,0.0);
				}

				//Check for CA
				if ((bus[indexer].phases & 0x05) == 0x05)	//Has C-A
				{
					//Delta voltages
					voltageDel[2] = bus[indexer].V[2] - bus[indexer].V[0];

					//Power - put into a current value (iterates less this way)
					delta_current[2] = (voltageDel[2] == 0) ? 0 : ~(bus[indexer].extra_var[2]/voltageDel[2]);

					//Convert delta connected load to appropriate Wye
					delta_current[2] += voltageDel[2] * (bus[indexer].extra_var[5]);
				}
				else
				{
					//Zero it, for good measure
					voltageDel[2] = complex(0.0,0.0);
					delta_current[2] = complex(0.0,0.0);
				}

				//Convert delta-current into a phase current - reuse temp variable
				undeltacurr[0]=(adjusted_constant_current[3]+delta_current[0])-(adjusted_constant_current[5]+delta_current[2]);
				undeltacurr[1]=(adjusted_constant_current[4]+delta_current[1])-(adjusted_constant_current[3]+delta_current[0]);
				undeltacurr[2]=(adjusted_constant_current[5]+delta_current[2])-(adjusted_constant_current[4]+delta_current[1]);
			}
			else	//zero the variable so we don't have excessive ifs
			{
				undeltacurr[0] = undeltacurr[1] = undeltacurr[2] = complex(0.0,0.0);	//Zero it
			}

			for (jindex=0; jindex<(size_t)powerflow_values->BA_diag[indexer].size; jindex++)
			{
				switch(bus[indexer].phases & 0x07) {
					case 0x01:	//C
						{
							temp_index=0;
							temp_index_b=2;
							break;
						}
					case 0x02:	//B
						{
							temp_index=0;
							temp_index_b=1;
							break;
						}
					case 0x03:	//BC
						{
							if (jindex==0)	//B
							{
								temp_index=0;
								temp_index_b=1;
							}
							else			//C
							{
								temp_index=1;
								temp_index_b=2;
							}
							break;
						}
					case 0x04:	//A
						{
							temp_index=0;
							temp_index_b=0;
							break;
						}
					case 0x05:	//AC
						{
							if (jindex==0)	//A
							{
								temp_index=0;
								temp_index_b=0;
							}
							else			//C
							{
								temp_index=1;
								temp_index_b=2;
							}
							break;
						}
					case 0x06:	//AB
					case 0x07:	//ABC
						{
							temp_index=jindex;
							temp_index_b=jindex;
							break;
						}
					default:
						break;
				}//end case

				if (jacobian_pass == false)	//Current injection pass
				{
					if (((int)temp_index==-1) || ((int)temp_index_b==-1))
					{
						GL_THROW("NR: A scheduled power update element failed.");
						/*  TROUBLESHOOT
						While attempting to calculate the scheduled portions of the
						attached loads, an update failed to process correctly.
						Submit you code and a bug report using the trac website.
						*/
					}

					//Perform the power calculation
					tempPbus = (bus[indexer].S[temp_index_b]).Re();									// Real power portion of constant power portion
					tempPbus += (adjusted_constant_current[temp_index_b]).Re() * (bus[indexer].V[temp_index_b]).Re() + (adjusted_constant_current[temp_index_b]).Im() * (bus[indexer].V[temp_index_b]).Im();	// Real power portion of Constant current component multiply the magnitude of bus voltage
					tempPbus += (undeltacurr[temp_index_b]).Re() * (bus[indexer].V[temp_index_b]).Re() + (undeltacurr[temp_index_b]).Im() * (bus[indexer].V[temp_index_b]).Im();	// Real power portion of Constant current from "different" children
					tempPbus += (bus[indexer].Y[temp_index_b]).Re() * (bus[indexer].V[temp_index_b]).Re() * (bus[indexer].V[temp_index_b]).Re() + (bus[indexer].Y[temp_index_b]).Re() * (bus[indexer].V[temp_index_b]).Im() * (bus[indexer].V[temp_index_b]).Im();	// Real power portion of Constant impedance component multiply the square of the magnitude of bus voltage
					bus[indexer].PL[temp_index] = tempPbus;	//Real power portion


					tempQbus = (bus[indexer].S[temp_index_b]).Im();									// Reactive power portion of constant power portion
					tempQbus += (adjusted_constant_current[temp_index_b]).Re() * (bus[indexer].V[temp_index_b]).Im() - (adjusted_constant_current[temp_index_b]).Im() * (bus[indexer].V[temp_index_b]).Re();	// Reactive power portion of Constant current component multiply the magnitude of bus voltage
					tempQbus += (undeltacurr[temp_index_b]).Re() * (bus[indexer].V[temp_index_b]).Im() - (undeltacurr[temp_index_b]).Im() * (bus[indexer].V[temp_index_b]).Re();	// Reactive power portion of Constant current from "different" children
					tempQbus += -(bus[indexer].Y[temp_index_b]).Im() * (bus[indexer].V[temp_index_b]).Im() * (bus[indexer].V[temp_index_b]).Im() - (bus[indexer].Y[temp_index_b]).Im() * (bus[indexer].V[temp_index_b]).Re() * (bus[indexer].V[temp_index_b]).Re();	// Reactive power portion of Constant impedance component multiply the square of the magnitude of bus voltage
					bus[indexer].QL[temp_index] = tempQbus;	//Reactive power portion
				}
				else	//Jacobian update pass
				{
					if (((int)temp_index==-1) || ((int)temp_index_b==-1))
					{
						GL_THROW("NR: A Jacobian update element failed.");
						/*  TROUBLESHOOT
						While attempting to calculate the "dynamic" portions of the
						Jacobian matrix that encompass attached loads, an update failed to process correctly.
						Submit you code and a bug report using the trac website.
						*/
					}

					if ((bus[indexer].V[temp_index_b]).Mag()!=0)
					{
						bus[indexer].Jacob_A[temp_index] = ((bus[indexer].S[temp_index_b]).Im() * (pow((bus[indexer].V[temp_index_b]).Re(),2) - pow((bus[indexer].V[temp_index_b]).Im(),2)) - 2*(bus[indexer].V[temp_index_b]).Re()*(bus[indexer].V[temp_index_b]).Im()*(bus[indexer].S[temp_index_b]).Re())/pow((bus[indexer].V[temp_index_b]).Mag(),4);// first part of equation(37)
						bus[indexer].Jacob_A[temp_index] += ((bus[indexer].V[temp_index_b]).Re()*(bus[indexer].V[temp_index_b]).Im()*(adjusted_constant_current[temp_index_b]).Re() + (adjusted_constant_current[temp_index_b]).Im() *pow((bus[indexer].V[temp_index_b]).Im(),2))/pow((bus[indexer].V[temp_index_b]).Mag(),3) + (bus[indexer].Y[temp_index_b]).Im();// second part of equation(37)
						bus[indexer].Jacob_A[temp_index] += ((bus[indexer].V[temp_index_b]).Re()*(bus[indexer].V[temp_index_b]).Im()*(undeltacurr[temp_index_b]).Re() + (undeltacurr[temp_index_b]).Im() *pow((bus[indexer].V[temp_index_b]).Im(),2))/pow((bus[indexer].V[temp_index_b]).Mag(),3);// current part of equation (37) - Handles "different" children

						bus[indexer].Jacob_B[temp_index] = ((bus[indexer].S[temp_index_b]).Re() * (pow((bus[indexer].V[temp_index_b]).Re(),2) - pow((bus[indexer].V[temp_index_b]).Im(),2)) + 2*(bus[indexer].V[temp_index_b]).Re()*(bus[indexer].V[temp_index_b]).Im()*(bus[indexer].S[temp_index_b]).Im())/pow((bus[indexer].V[temp_index_b]).Mag(),4);// first part of equation(38)
						bus[indexer].Jacob_B[temp_index] += -((bus[indexer].V[temp_index_b]).Re()*(bus[indexer].V[temp_index_b]).Im()*(adjusted_constant_current[temp_index_b]).Im() + (adjusted_constant_current[temp_index_b]).Re() *pow((bus[indexer].V[temp_index_b]).Re(),2))/pow((bus[indexer].V[temp_index_b]).Mag(),3) - (bus[indexer].Y[temp_index_b]).Re();// second part of equation(38)
						bus[indexer].Jacob_B[temp_index] += -((bus[indexer].V[temp_index_b]).Re()*(bus[indexer].V[temp_index_b]).Im()*(undeltacurr[temp_index_b]).Im() + (undeltacurr[temp_index_b]).Re() *pow((bus[indexer].V[temp_index_b]).Re(),2))/pow((bus[indexer].V[temp_index_b]).Mag(),3);// current part of equation(38) - Handles "different" children

						bus[indexer].Jacob_C[temp_index] = ((bus[indexer].S[temp_index_b]).Re() * (pow((bus[indexer].V[temp_index_b]).Im(),2) - pow((bus[indexer].V[temp_index_b]).Re(),2)) - 2*(bus[indexer].V[temp_index_b]).Re()*(bus[indexer].V[temp_index_b]).Im()*(bus[indexer].S[temp_index_b]).Im())/pow((bus[indexer].V[temp_index_b]).Mag(),4);// first part of equation(39)
						bus[indexer].Jacob_C[temp_index] +=((bus[indexer].V[temp_index_b]).Re()*(bus[indexer].V[temp_index_b]).Im()*(adjusted_constant_current[temp_index_b]).Im() - (adjusted_constant_current[temp_index_b]).Re() *pow((bus[indexer].V[temp_index_b]).Im(),2))/pow((bus[indexer].V[temp_index_b]).Mag(),3) - (bus[indexer].Y[temp_index_b]).Re();// second part of equation(39)
						bus[indexer].Jacob_C[temp_index] +=((bus[indexer].V[temp_index_b]).Re()*(bus[indexer].V[temp_index_b]).Im()*(undeltacurr[temp_index_b]).Im() - (undeltacurr[temp_index_b]).Re() *pow((bus[indexer].V[temp_index_b]).Im(),2))/pow((bus[indexer].V[temp_index_b]).Mag(),3);// Current part of equation(39) - Handles "different" children

						bus[indexer].Jacob_D[temp_index] = ((bus[indexer].S[temp_index_b]).Im() * (pow((bus[indexer].V[temp_index_b]).Re(),2) - pow((bus[indexer].V[temp_index_b]).Im(),2)) - 2*(bus[indexer].V[temp_index_b]).Re()*(bus[indexer].V[temp_index_b]).Im()*(bus[indexer].S[temp_index_b]).Re())/pow((bus[indexer].V[temp_index_b]).Mag(),4);// first part of equation(40)
						bus[indexer].Jacob_D[temp_index] += ((bus[indexer].V[temp_index_b]).Re()*(bus[indexer].V[temp_index_b]).Im()*(adjusted_constant_current[temp_index_b]).Re() - (adjusted_constant_current[temp_index_b]).Im() *pow((bus[indexer].V[temp_index_b]).Re(),2))/pow((bus[indexer].V[temp_index_b]).Mag(),3) - (bus[indexer].Y[temp_index_b]).Im();// second part of equation(40)
						bus[indexer].Jacob_D[temp_index] += ((bus[indexer].V[temp_index_b]).Re()*(bus[indexer].V[temp_index_b]).Im()*(undeltacurr[temp_index_b]).Re() - (undeltacurr[temp_index_b]).Im() *pow((bus[indexer].V[temp_index_b]).Re(),2))/pow((bus[indexer].V[temp_index_b]).Mag(),3);// Current part of equation(40) - Handles "different" children

					}
					else
					{
						bus[indexer].Jacob_A[temp_index]= (bus[indexer].Y[temp_index_b]).Im() - 1e-4;	//Small offset to avoid singularity issues
						bus[indexer].Jacob_B[temp_index]= -(bus[indexer].Y[temp_index_b]).Re() - 1e-4;
						bus[indexer].Jacob_C[temp_index]= -(bus[indexer].Y[temp_index_b]).Re() - 1e-4;
						bus[indexer].Jacob_D[temp_index]= -(bus[indexer].Y[temp_index_b]).Im() - 1e-4;
					}
				}//End of pass-specific bus updates
			}//End phase traversion - Wye
		}//End wye-connected load

		//Perform delta/wye explicit load updates -- no triplex
		if ((bus[indexer].phases & 0x80) != 0x80)	//Not triplex
		{
			//Delta components - populate according to what is there
			if ((bus[indexer].phases & 0x06) == 0x06)	//Check for AB
			{
				//Voltage calculations
				voltageDel[0] = bus[indexer].V[0] - bus[indexer].V[1];

				//Power - convert to a current (uses less iterations this way)
				delta_current[0] = (voltageDel[0] == 0) ? 0 : ~(bus[indexer].S_dy[0]/voltageDel[0]);

				//Convert delta connected load to appropriate Wye
				delta_current[0] += voltageDel[0] * (bus[indexer].Y_dy[0]);

			}
			else
			{
				//Zero values - they shouldn't be used anyhow
				voltageDel[0] = complex(0.0,0.0);
				delta_current[0] = complex(0.0,0.0);
			}

			if ((bus[indexer].phases & 0x03) == 0x03)	//Check for BC
			{
				//Voltage calculations
				voltageDel[1] = bus[indexer].V[1] - bus[indexer].V[2];

				//Power - convert to a current (uses less iterations this way)
				delta_current[1] = (voltageDel[1] == 0) ? 0 : ~(bus[indexer].S_dy[1]/voltageDel[1]);

				//Convert delta connected load to appropriate Wye
				delta_current[1] += voltageDel[1] * (bus[indexer].Y_dy[1]);

			}
			else
			{
				//Zero unused
				voltageDel[1] = complex(0.0,0.0);
				delta_current[1] = complex(0.0,0.0);
			}

			if ((bus[indexer].phases & 0x05) == 0x05)	//Check for CA
			{
				//Voltage calculations
				voltageDel[2] = bus[indexer].V[2] - bus[indexer].V[0];

				//Power - convert to a current (uses less iterations this way)
				delta_current[2] = (voltageDel[2] == 0) ? 0 : ~(bus[indexer].S_dy[2]/voltageDel[2]);

				//Convert delta connected load to appropriate Wye
				delta_current[2] += voltageDel[2] * (bus[indexer].Y_dy[2]);

			}
			else
			{
				//Zero unused
				voltageDel[2] = complex(0.0,0.0);
				delta_current[2] = complex(0.0,0.0);
			}

			//Populate the values for constant current -- deltamode different right now (all same in future?)
			if (*bus[indexer].dynamics_enabled == true)
			{
				//Create line-line nominal magnitude
				adjust_nominal_voltage_val = bus[indexer].volt_base;
				adjust_nominal_voltaged_val = bus[indexer].volt_base * sqrt(3.0);

				//Create the nominal voltage vectors
				adjust_temp_nominal_voltage[0].SetPolar(adjust_nominal_voltaged_val,PI/6.0);
				adjust_temp_nominal_voltage[1].SetPolar(adjust_nominal_voltaged_val,-1.0*PI/2.0);
				adjust_temp_nominal_voltage[2].SetPolar(adjust_nominal_voltaged_val,5.0*PI/6.0);
				adjust_temp_nominal_voltage[3].SetPolar(adjust_nominal_voltage_val,0.0);
				adjust_temp_nominal_voltage[4].SetPolar(adjust_nominal_voltage_val,-2.0*PI/3.0);
				adjust_temp_nominal_voltage[5].SetPolar(adjust_nominal_voltage_val,2.0*PI/3.0);

				//Compute delta voltages
				voltageDel[0] = bus[indexer].V[0] - bus[indexer].V[1];
				voltageDel[1] = bus[indexer].V[1] - bus[indexer].V[2];
				voltageDel[2] = bus[indexer].V[2] - bus[indexer].V[0];

				//Get magnitudes of all
				adjust_temp_voltage_mag[0] = voltageDel[0].Mag();
				adjust_temp_voltage_mag[1] = voltageDel[1].Mag();
				adjust_temp_voltage_mag[2] = voltageDel[2].Mag();
				adjust_temp_voltage_mag[3] = bus[indexer].V[0].Mag();
				adjust_temp_voltage_mag[4] = bus[indexer].V[1].Mag();
				adjust_temp_voltage_mag[5] = bus[indexer].V[2].Mag();

				//Start adjustments - A
				if ((bus[indexer].I_dy[3] != 0.0) && (adjust_temp_voltage_mag[3] != 0.0))
				{
					//calculate new value
					adjusted_constant_current[3] = ~(adjust_temp_nominal_voltage[3] * ~bus[indexer].I_dy[3] * adjust_temp_voltage_mag[3] / (bus[indexer].V[0] * adjust_nominal_voltage_val));
				}
				else
				{
					adjusted_constant_current[3] = complex(0.0,0.0);
				}

				//Start adjustments - B
				if ((bus[indexer].I_dy[4] != 0.0) && (adjust_temp_voltage_mag[4] != 0.0))
				{
					//calculate new value
					adjusted_constant_current[4] = ~(adjust_temp_nominal_voltage[4] * ~bus[indexer].I_dy[4] * adjust_temp_voltage_mag[4] / (bus[indexer].V[1] * adjust_nominal_voltage_val));
				}
				else
				{
					adjusted_constant_current[4] = complex(0.0,0.0);
				}

				//Start adjustments - C
				if ((bus[indexer].I_dy[5] != 0.0) && (adjust_temp_voltage_mag[5] != 0.0))
				{
					//calculate new value
					adjusted_constant_current[5] = ~(adjust_temp_nominal_voltage[5] * ~bus[indexer].I_dy[5] * adjust_temp_voltage_mag[5] / (bus[indexer].V[2] * adjust_nominal_voltage_val));
				}
				else
				{
					adjusted_constant_current[5] = complex(0.0,0.0);
				}

				//Start adjustments - AB
				if ((bus[indexer].I_dy[0] != 0.0) && (adjust_temp_voltage_mag[0] != 0.0))
				{
					//calculate new value
					adjusted_constant_current[0] = ~(adjust_temp_nominal_voltage[0] * ~bus[indexer].I_dy[0] * adjust_temp_voltage_mag[0] / (voltageDel[0] * adjust_nominal_voltaged_val));
				}
				else
				{
					adjusted_constant_current[0] = complex(0.0,0.0);
				}

				//Start adjustments - BC
				if ((bus[indexer].I_dy[1] != 0.0) && (adjust_temp_voltage_mag[1] != 0.0))
				{
					//calculate new value
					adjusted_constant_current[1] = ~(adjust_temp_nominal_voltage[1] * ~bus[indexer].I_dy[1] * adjust_temp_voltage_mag[1] / (voltageDel[1] * adjust_nominal_voltaged_val));
				}
				else
				{
					adjusted_constant_current[1] = complex(0.0,0.0);
				}

				//Start adjustments - CA
				if ((bus[indexer].I_dy[2] != 0.0) && (adjust_temp_voltage_mag[2] != 0.0))
				{
					//calculate new value
					adjusted_constant_current[2] = ~(adjust_temp_nominal_voltage[2] * ~bus[indexer].I_dy[2] * adjust_temp_voltage_mag[2] / (voltageDel[2] * adjust_nominal_voltaged_val));
				}
				else
				{
					adjusted_constant_current[2] = complex(0.0,0.0);
				}
			}//End deltamode adjustment
			else	//Normal mode
			{
				//Just copy the values in
				adjusted_constant_current[0] = bus[indexer].I_dy[0];
				adjusted_constant_current[1] = bus[indexer].I_dy[1];
				adjusted_constant_current[2] = bus[indexer].I_dy[2];
				adjusted_constant_current[3] = bus[indexer].I_dy[3];
				adjusted_constant_current[4] = bus[indexer].I_dy[4];
				adjusted_constant_current[5] = bus[indexer].I_dy[5];
			}

			//Convert delta-current into a phase current, where appropriate - reuse temp variable
			//Everything will be accumulated into the "current" field for ease (including differents)
			//Also handle wye currents in here (was a differently connected child code before)
			if ((bus[indexer].phases & 0x04) == 0x04)	//Has a phase A
			{
				undeltacurr[0]=(adjusted_constant_current[0]+delta_current[0])-(adjusted_constant_current[2]+delta_current[2]);

				//Apply explicit wye-connected loads

				//Power values
				undeltacurr[0] += (bus[indexer].V[0] == 0) ? 0 : ~(bus[indexer].S_dy[3]/bus[indexer].V[0]);

				//Shunt values
				undeltacurr[0] += bus[indexer].Y_dy[3]*bus[indexer].V[0];

				//Current values
				undeltacurr[0] += adjusted_constant_current[3];
			}
			else
			{
				//Zero it, just in case
				undeltacurr[0] = complex(0.0,0.0);
			}

			if ((bus[indexer].phases & 0x02) == 0x02)	//Has a phase B
			{
				undeltacurr[1]=(adjusted_constant_current[1]+delta_current[1])-(adjusted_constant_current[0]+delta_current[0]);

				//Apply explicit wye-connected loads

				//Power values
				undeltacurr[1] += (bus[indexer].V[1] == 0) ? 0 : ~(bus[indexer].S_dy[4]/bus[indexer].V[1]);

				//Shunt values
				undeltacurr[1] += bus[indexer].Y_dy[4]*bus[indexer].V[1];

				//Current values
				undeltacurr[1] += adjusted_constant_current[4];
			}
			else
			{
				//Zero it, just in case
				undeltacurr[1] = complex(0.0,0.0);
			}

			if ((bus[indexer].phases & 0x01) == 0x01)	//Has a phase C
			{
				undeltacurr[2]=(adjusted_constant_current[2]+delta_current[2])-(adjusted_constant_current[1]+delta_current[1]);

				//Apply explicit wye-connected loads

				//Power values
				undeltacurr[2] += (bus[indexer].V[2] == 0) ? 0 : ~(bus[indexer].S_dy[5]/bus[indexer].V[2]);

				//Shunt values
				undeltacurr[2] += bus[indexer].Y_dy[5]*bus[indexer].V[2];

				//Current values
				undeltacurr[2] += adjusted_constant_current[5];
			}
			else
			{
				//Zero it, just in case
				undeltacurr[2] = complex(0.0,0.0);
			}

			//Provide updates to relevant phases
			//only compute and store phases that exist (make top heavy)
			temp_index = -1;
			temp_index_b = -1;

			for (jindex=0; jindex<(size_t)powerflow_values->BA_diag[indexer].size; jindex++)
			{
				switch(bus[indexer].phases & 0x07) {
					case 0x01:	//C
						{
							temp_index=0;
							temp_index_b=2;
							break;
						}
					case 0x02:	//B
						{
							temp_index=0;
							temp_index_b=1;
							break;
						}
					case 0x03:	//BC
						{
							if (jindex==0)	//B
							{
								temp_index=0;
								temp_index_b=1;
							}
							else			//C
							{
								temp_index=1;
								temp_index_b=2;
							}
							break;
						}
					case 0x04:	//A
						{
							temp_index=0;
							temp_index_b=0;
							break;
						}
					case 0x05:	//AC
						{
							if (jindex==0)	//A
							{
								temp_index=0;
								temp_index_b=0;
							}
							else			//C
							{
								temp_index=1;
								temp_index_b=2;
							}
							break;
						}
					case 0x06:	//AB
					case 0x07:	//ABC
						{
							temp_index=jindex;
							temp_index_b=jindex;
							break;
						}
					default:
						break;
				}//end case

				if (jacobian_pass == false)	//Current injection update
				{
					if (((int)temp_index==-1) || ((int)temp_index_b==-1))
					{
						GL_THROW("NR: A scheduled power update element failed.");
						//Defined below
					}

					//Real power calculations
					tempPbus = (undeltacurr[temp_index_b]).Re() * (bus[indexer].V[temp_index_b]).Re() + (undeltacurr[temp_index_b]).Im() * (bus[indexer].V[temp_index_b]).Im();	// Real power portion of Constant current component multiply the magnitude of bus voltage
					bus[indexer].PL[temp_index] += tempPbus;	//Real power portion - all is current based -- accumulate in case mixed and matched with old above

					//Reactive load calculations
					tempQbus = (undeltacurr[temp_index_b]).Re() * (bus[indexer].V[temp_index_b]).Im() - (undeltacurr[temp_index_b]).Im() * (bus[indexer].V[temp_index_b]).Re();	// Reactive power portion of Constant current component multiply the magnitude of bus voltage
					bus[indexer].QL[temp_index] += tempQbus;	//Reactive power portion - all is current based -- accumulate in case mixed and matched with old above
				}
				else	//Jacobian update
				{
					if (((int)temp_index==-1) || ((int)temp_index_b==-1))
					{
						GL_THROW("NR: A Jacobian update element failed.");
						//Defined below
					}

					if ((bus[indexer].V[temp_index_b]).Mag()!=0)
					{
						//Apply as an accumulation, in case any "normal" connections are present too
						bus[indexer].Jacob_A[temp_index] += ((bus[indexer].V[temp_index_b]).Re()*(bus[indexer].V[temp_index_b]).Im()*(undeltacurr[temp_index_b]).Re() + (undeltacurr[temp_index_b]).Im() *pow((bus[indexer].V[temp_index_b]).Im(),2))/pow((bus[indexer].V[temp_index_b]).Mag(),3); // + (undeltaimped[temp_index_b]).Im();// second part of equation(37) - no power term needed
						bus[indexer].Jacob_B[temp_index] += -((bus[indexer].V[temp_index_b]).Re()*(bus[indexer].V[temp_index_b]).Im()*(undeltacurr[temp_index_b]).Im() + (undeltacurr[temp_index_b]).Re() *pow((bus[indexer].V[temp_index_b]).Re(),2))/pow((bus[indexer].V[temp_index_b]).Mag(),3); // - (undeltaimped[temp_index_b]).Re();// second part of equation(38) - no power term needed
						bus[indexer].Jacob_C[temp_index] +=((bus[indexer].V[temp_index_b]).Re()*(bus[indexer].V[temp_index_b]).Im()*(undeltacurr[temp_index_b]).Im() - (undeltacurr[temp_index_b]).Re() *pow((bus[indexer].V[temp_index_b]).Im(),2))/pow((bus[indexer].V[temp_index_b]).Mag(),3); // - (undeltaimped[temp_index_b]).Re();// second part of equation(39) - no power term needed
						bus[indexer].Jacob_D[temp_index] += ((bus[indexer].V[temp_index_b]).Re()*(bus[indexer].V[temp_index_b]).Im()*(undeltacurr[temp_index_b]).Re() - (undeltacurr[temp_index_b]).Im() *pow((bus[indexer].V[temp_index_b]).Re(),2))/pow((bus[indexer].V[temp_index_b]).Mag(),3); // - (undeltaimped[temp_index_b]).Im();// second part of equation(40) - no power term needed
					}
					else	//Zero voltage = only impedance is valid (others get divided by VMag, so are IND) - not entirely sure how this gets in here anyhow
					{
						bus[indexer].Jacob_A[temp_index] += -1e-4; //(undeltaimped[temp_index_b]).Im() - 1e-4;	//Small offset to avoid singularities (if impedance is zero too)
						bus[indexer].Jacob_B[temp_index] += -1e-4; //-(undeltaimped[temp_index_b]).Re() - 1e-4;
						bus[indexer].Jacob_C[temp_index] += -1e-4; //-(undeltaimped[temp_index_b]).Re() - 1e-4;
						bus[indexer].Jacob_D[temp_index] += -1e-4; //-(undeltaimped[temp_index_b]).Im() - 1e-4;
					}
				}//End pass differentiation
			}//End phase traversion
		}//End delta/wye explicit loads

		if (jacobian_pass == true)	//This part only gets done on the Jacobian update
		{
			//Delta load components  get added to the Jacobian values too -- mostly because this is the most convenient place to do it
			//See if we're even needed first
			if (bus[indexer].full_Y_load != NULL)
			{
				//Provide updates to relevant phases
				//only compute and store phases that exist (make top heavy)
				temp_index = -1;
				temp_index_b = -1;

				for (jindex=0; jindex<(size_t)powerflow_values->BA_diag[indexer].size; jindex++)
				{
					switch(bus[indexer].phases & 0x07) {
						case 0x01:	//C
							{
								temp_index=0;
								temp_index_b=2;
								break;
							}
						case 0x02:	//B
							{
								temp_index=0;
								temp_index_b=1;
								break;
							}
						case 0x03:	//BC
							{
								if (jindex==0)	//B
								{
									temp_index=0;
									temp_index_b=1;
								}
								else			//C
								{
									temp_index=1;
									temp_index_b=2;
								}
								break;
							}
						case 0x04:	//A
							{
								temp_index=0;
								temp_index_b=0;
								break;
							}
						case 0x05:	//AC
							{
								if (jindex==0)	//A
								{
									temp_index=0;
									temp_index_b=0;
								}
								else			//C
								{
									temp_index=1;
									temp_index_b=2;
								}
								break;
							}
						case 0x06:	//AB
						case 0x07:	//ABC
							{
								temp_index=jindex;
								temp_index_b=jindex;
								break;
							}
						default:
							break;
					}//end case

					if (((int)temp_index==-1) || ((int)temp_index_b==-1))
					{
						GL_THROW("NR: A Jacobian update element failed.");
						//Defined below
					}

					//Accumulate the values
					bus[indexer].Jacob_A[temp_index] += bus[indexer].full_Y_load[temp_index_b].Im();
					bus[indexer].Jacob_B[temp_index] += bus[indexer].full_Y_load[temp_index_b].Re();
					bus[indexer].Jacob_C[temp_index] += bus[indexer].full_Y_load[temp_index_b].Re();
					bus[indexer].Jacob_D[temp_index] -= bus[indexer].full_Y_load[temp_index_b].Im();
				}//End phase traversion
			}//End deltamode-enabled in-rush loads updates
		}//End Jacobian pass for deltamode loads
	}//end bus traversion for Jacobian or current injection items
}//End load update function<|MERGE_RESOLUTION|>--- conflicted
+++ resolved
@@ -31,16 +31,12 @@
 ***********************************************************************
 */
 
-<<<<<<< HEAD
 #include <unistd.h>
 
 #include "solver_nr.h"
 #include "solver_ml.h"
-=======
-
-#include "solver_nr.h"
+
 using namespace std;
->>>>>>> b8394ea9
 
 #define MT // this enables multithreaded SuperLU
 
@@ -258,7 +254,6 @@
 	n>0 to indicate success after n interations, or 
 	n<0 to indicate failure after n iterations
  **/
-<<<<<<< HEAD
 int64 solver_nr(unsigned int bus_count, 
 				BUSDATA *bus, 
 				unsigned int branch_count, 
@@ -268,13 +263,9 @@
 				NR_MESHFAULT_IMPEDANCE *mesh_imped_vals, 
 				bool *bad_computations)
 {
-=======
-int64 solver_nr(unsigned int bus_count, BUSDATA *bus, unsigned int branch_count, BRANCHDATA *branch, NR_SOLVER_STRUCT *powerflow_values, NRSOLVERMODE powerflow_type , NR_MESHFAULT_IMPEDANCE *mesh_imped_vals, bool *bad_computations)
-{	
 	// Begin solver timer
 	clock_t t_start = clock();
 
->>>>>>> b8394ea9
 	//Internal iteration counter - just NR limits
 	int64 Iteration = 0;
 
@@ -284,7 +275,7 @@
 		if ( solver_model_init() )
 		{
 			SOLVERMODEL *model = NULL;
-			if ( solver_model_find(model,bus_count,bus,branch_count,branch) < solver_model_get_maximum_distance() && model != NULL )
+			if ( solver_model_find(model,bus_count,bus,branch_count,branch) )
 			{
 				// model found
 				if ( solver_model_apply(model,powerflow_values,powerflow_type,mesh_imped_vals,bad_computations,Iteration) > 0 )
@@ -4022,7 +4013,6 @@
 	}
 	else	//Must have converged 
 	{
-<<<<<<< HEAD
 		try 
 		{
 			solver_model_new(bus_count,bus,branch_count,branch,powerflow_values,powerflow_type,mesh_imped_vals,bad_computations,Iteration);
@@ -4034,14 +4024,14 @@
 		catch (...)
 		{
 			gl_error("solver_ml: model save failed -- unknown exception");
-=======
+		}
+
 		if ( nr_profile != NULL ) 
 		{	
 			double t = clock() - t_start;	
 			char buffer[64];
 			if ( gl_printtime(gl_globalclock,buffer,sizeof(buffer)-1) > 0 )
 				fprintf(nr_profile, "%s,%.1f,%.1lld,%d,%d,%s\n", buffer, t, Iteration == 0 ? 1 : Iteration,bus_count,branch_count,bad_computations ? "false" : "true");
->>>>>>> b8394ea9
 		}
 		return Iteration;
 	}
