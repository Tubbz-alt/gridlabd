--- conflicted
+++ resolved
@@ -39,15 +39,8 @@
 			PT_double, "susceptibility[pu*s/m]", PADDR(susceptibility), PT_DESCRIPTION, "susceptibility of pole to wind stress (derivative of pole stress w.r.t wind speed)",
 			PT_double, "total_moment[ft*lb]", PADDR(total_moment), PT_DESCRIPTION, "the total moment on the pole.",
 			PT_double, "resisting_moment[ft*lb]", PADDR(resisting_moment), PT_DESCRIPTION, "the resisting moment on the pole.",
-<<<<<<< HEAD
 			PT_double, "critical_wind_speed[m/s]", PADDR(critical_wind_speed), PT_DESCRIPTION, "wind speed at pole failure",
 			PT_int32, "install_year", PADDR(install_year), PT_DESCRIPTION, "the year of pole was installed",
-=======
-			PT_double, "critical_wind_speed[m/s]", PADDR(critical_wind_speed), PT_DESCRIPTION, "wind speed at pole failure.",
-			PT_double, "degradation_rate[in/yr]", PADDR(degradation_rate), PT_DESCRIPTION, "rate of pole degradation.", 
-			PT_double, "pole_install_year[yr]", PADDR(pole_install_year), PT_DESCRIPTION, "the year of pole since installation.",
-			PT_double, "deterioration_zone", PADDR(deterioration_zone), PT_DESCRIPTION, "Zones 1 to 5 (5 being most severe) for pole deterioration rate.",
->>>>>>> 1372a911
 			NULL) < 1 ) throw "unable to publish properties in " __FILE__;
 	}
 }
@@ -73,27 +66,6 @@
 	equipment_height = 0.0;
 	install_year = 0;
 	current_hollow_diameter = 0.0;
-	deterioration_zone = 1;
-	if (deterioration_zone == 1)
-	{
-		degradation_rate = 0.035;
-	}
-	if (deterioration_zone == 2)
-	{
-		degradation_rate = 0.04;
-	}
-	if (deterioration_zone == 3)
-	{
-		degradation_rate = 0.044;
-	}
-	if (deterioration_zone == 4)
-	{
-		degradation_rate = 0.047;
-	}
-	if (deterioration_zone == 5)
-	{
-		degradation_rate = 0.05; // minimum shell thickness of 2" / typical pole lifetime of 40 years ["/yr]
-	}
 	return node::create();
 }
 
@@ -117,17 +89,6 @@
 		static double default_repair_time = 86400.0;
 		pRepairTime = &default_repair_time;
 		gl_warning("can't find repair time, using default %4.0f", *pRepairTime);
-	}
-
-	if (pole_install_year > 0)
-	{	
-		current_hollow_diameter = 2 * pole_age * degradation_rate;
-	}
-	else 
-	{
-		gl_warning("degradation model is disabled, specify the pole_install_year.");
-		degradation_rate = 0.0;
-		current_hollow_diameter = 0;
 	}
 
 	// tilt
@@ -241,7 +202,6 @@
 
 TIMESTAMP pole::presync(TIMESTAMP t0)
 {
-<<<<<<< HEAD
 	// update pole degradation model
 	if ( install_year > 0 )
 	{
@@ -251,17 +211,6 @@
 			current_hollow_diameter = 2.0 * age * config->degradation_rate;
 		else
 			current_hollow_diameter = 0.0; // ignore future installation years
-=======
-	t0_year = 1970 + (double)t0/(86400*365.24);
-	pole_age = t0_year - pole_install_year;
-	//gl_warning("pole_age, %4.0f",pole_age );
-	//degradation model - requires pole_install_year to be defined by the user to enable degradation
-	
-	if ((int64)pole_age < 0) 
-	{
-		gl_error("pole install year is in the future,  %4.0f > %4.0f, pole_age, %4.0f", pole_install_year, t0_year, pole_age );
-		return 0;
->>>>>>> 1372a911
 	}
 
 	// calculation resisting moment
@@ -275,11 +224,7 @@
 	double wind_pressure_failure = (resisting_moment - wire_tension) / (pole_moment_nowind + equipment_moment_nowind + wire_moment_nowind);
 	critical_wind_speed = sqrt(wind_pressure_failure / (0.00256 * 2.24));
 
-<<<<<<< HEAD
-	if ( pole_status == PS_FAILED && down_time+config->repair_time > gl_globalclock )
-=======
 	if ( pole_status == PS_FAILED && down_time+config->repair_time >= gl_globalclock )
->>>>>>> 1372a911
 	{
 		warning("pole repaired, down time %.0f, repair_time %.0f, gl_globalclock %.0f", down_time, config->repair_time, gl_globalclock);
 		tilt_angle = 0.0;
