--- conflicted
+++ resolved
@@ -608,16 +608,10 @@
 // bus/branch data mapping
 static BUSDATA bus_t;
 static BRANCHDATA branch_t;
-<<<<<<< HEAD
-#define DATA(S,T,X,D,C) {T,(int64)(&(S##_t.X)) - (int64)(&S##_t),sizeof(S##_t),D,C}
-#define DATA_R(S,T,X,R,D,C) {T,(int64)(&(S##_t.X)) - (int64)(&S##_t),sizeof(S##_t),D,C,false,(int64)&(S##_t.X R)-(int64)(S##_t.X)}
-#define DATA_X(S,T,X,R,D,C) {T,(int64)(&(S##_t.X)) - (int64)(&S##_t),sizeof(S##_t),D,C,true,(int64)&(S##_t.X R)-(int64)(S##_t.X)}
-=======
 #define DATA(S,T,X,D,C) 		{T, (int64)(&(S##_t.X))-(int64)(&S##_t),sizeof(S##_t),D,C}
 #define DATA_R(S,T,X,R,D,C) 	{T, (int64)(&(S##_t.X))-(int64)(&S##_t),sizeof(S##_t),D,C,s_map::DOUBLE,(int64)&(S##_t.X R)-(int64)(S##_t.X)}
 #define DATA_X(S,T,X,R,D,C) 	{T, (int64)(&(S##_t.X))-(int64)(&S##_t),sizeof(S##_t),D,C,s_map::PDOUBLE,(int64)&(S##_t.X R)-(int64)(S##_t.X)}
 #define DATA_C(S,T,X,R,D,C) 	{T, (int64)(&(S##_t.X))-(int64)(&S##_t),sizeof(S##_t),D,C,s_map::PCOMPLEX,(int64)&(S##_t.X R)-(int64)(S##_t.X)}
->>>>>>> 45476450
 #define THREEPHASE_R(B,X,D) \
 	DATA_R(B,#X "A",X,[0],D,NULL), \
 	DATA_R(B,#X "B",X,[1],D,NULL), \
@@ -805,54 +799,6 @@
 	}
 }
 
-<<<<<<< HEAD
-void sync_double_ref(PyObject *data, size_t n, void *ptr, int64 offset, bool inverse)
-{
-	double **ppx = (double**)ptr;
-	if ( ppx == NULL )
-		return;
-	double *px = (double*)(((char*)(*ppx))+offset);
-	if ( px == NULL )
-		return;
-	double &x = *px;
-=======
-void sync_complex_ref(PyObject *data, size_t n, void *ptr, void (*convert)(double*,void*,bool), int64 offset, bool inverse)
-{
-	complex **ppz = (complex**)ptr;
-	if ( ppz == NULL )
-		return;
-	complex *pz = (complex*)(((char*)(*ppz))+offset);
-	if ( pz == NULL )
-		return;
->>>>>>> 45476450
-	PyObject *pValue = PyList_GetItem(data,n);
-	if ( inverse )
-	{
-		if ( pValue && PyFloat_Check(pValue) )
-		{
-<<<<<<< HEAD
-			x = PyFloat_AsDouble(pValue);
-=======
-			double x = PyFloat_AsDouble(pValue);
-			convert(&x,pz,true);
->>>>>>> 45476450
-		}
-	}
-	else
-	{
-<<<<<<< HEAD
-=======
-		double x;
-		convert(&x,pz,false);
->>>>>>> 45476450
-		if ( pValue == NULL || ! PyFloat_Check(pValue) || PyFloat_AsDouble(pValue) != x )
-		{
-			PyObject *pDouble = PyFloat_FromDouble(x);
-			PyList_SetItem(data,n,pDouble);
-		}
-	}
-}
-
 void sync_none(PyObject *data, size_t n, bool inverse)
 {
 	if ( ! inverse )
@@ -877,21 +823,13 @@
 			{
 				return;
 			}
-<<<<<<< HEAD
 			if ( ! map->is_ref ) // values can be converted and have no offset
-=======
-			if ( ! map->is_ref )
->>>>>>> 45476450
 			{
 				sync_property(data,n,ptr,map->convert,(dir&ED_IN));
 			}
 			else if ( *(double**)ptr != NULL ) // pointers are never converted but have an offset
 			{
-<<<<<<< HEAD
-				sync_double_ref(data,n,ptr,map->ref_offset,(dir&ED_IN));
-=======
 				sync_property_ref(data,n,ptr,map->ref_offset,(dir&ED_IN));
->>>>>>> 45476450
 			}
 			else // everything else if NULL
 			{
