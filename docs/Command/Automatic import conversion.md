[[/Command/Automatic import conversion]] -- Automatic conversion of input files 

# Synopsis

~~~
bash$ gridlabd <filename>.<ext>
~~~

# Description

The GridLAB-D GLM loader will automatically convert to GLM format all input files that have "known" extensions.  A known extension is one for which a Python converter exists in GLPATH. Python converters use the naming convention `<ext>2glm.py` and are normally stored in the GridLAB-D `shared` folder.

<<<<<<< HEAD
Some converters require a hint regarding the type of conversion to use.  For example, the syntax to load a CYME model is

~~~
bash$ gridlabd -D mdb_load_options="-t cyme" <model-name>.mdb
~~~
=======
## Support File Formats

### ZIP

When a ZIP file is specified as an input file, the contents of the archive are extracted into the same folder as the ZIP file, and the corresponding GLM file is run. If the GLM file is already present, it will be overwritten.
>>>>>>> 76d50ffd

## Converter Development

Converters use the following calling syntax:

~~~
<<<<<<< HEAD
bash$ python3 <ext>2glm.py -i filename.<ext> -o filename.glm [-t <type-option>] [options...]
=======
bash$ python3 <ext>2glm.py -i filename.<ext> -o filename.glm
~~~

where `<ext>` is the extension that is supported.

# Examples

Extract files in `my-model.zip` and run `my-model.glm`:

~~~
bash$ gridlabd my-model.zip
>>>>>>> 76d50ffd
~~~

# Caveats

<<<<<<< HEAD
When a converter is run, the input file is converted in place to a GLM file by the same name, but with the `.glm` extension instead.  If the GLM file already exists, **the existing GLM file may be overwritten**. 
=======
When a converter is run, the input file is converted in stored in a GLM file by the same name, but with the `.glm` extension instead.  If the GLM file already exists, **the existing GLM file may be overwritten**.
>>>>>>> 76d50ffd

# See also

* [[/Command/JSON input]]
* [[/Command/JSON output]]<|MERGE_RESOLUTION|>--- conflicted
+++ resolved
@@ -10,29 +10,24 @@
 
 The GridLAB-D GLM loader will automatically convert to GLM format all input files that have "known" extensions.  A known extension is one for which a Python converter exists in GLPATH. Python converters use the naming convention `<ext>2glm.py` and are normally stored in the GridLAB-D `shared` folder.
 
-<<<<<<< HEAD
 Some converters require a hint regarding the type of conversion to use.  For example, the syntax to load a CYME model is
 
 ~~~
 bash$ gridlabd -D mdb_load_options="-t cyme" <model-name>.mdb
 ~~~
-=======
+
 ## Support File Formats
 
 ### ZIP
 
 When a ZIP file is specified as an input file, the contents of the archive are extracted into the same folder as the ZIP file, and the corresponding GLM file is run. If the GLM file is already present, it will be overwritten.
->>>>>>> 76d50ffd
 
 ## Converter Development
 
 Converters use the following calling syntax:
 
 ~~~
-<<<<<<< HEAD
 bash$ python3 <ext>2glm.py -i filename.<ext> -o filename.glm [-t <type-option>] [options...]
-=======
-bash$ python3 <ext>2glm.py -i filename.<ext> -o filename.glm
 ~~~
 
 where `<ext>` is the extension that is supported.
@@ -43,16 +38,11 @@
 
 ~~~
 bash$ gridlabd my-model.zip
->>>>>>> 76d50ffd
 ~~~
 
 # Caveats
 
-<<<<<<< HEAD
 When a converter is run, the input file is converted in place to a GLM file by the same name, but with the `.glm` extension instead.  If the GLM file already exists, **the existing GLM file may be overwritten**. 
-=======
-When a converter is run, the input file is converted in stored in a GLM file by the same name, but with the `.glm` extension instead.  If the GLM file already exists, **the existing GLM file may be overwritten**.
->>>>>>> 76d50ffd
 
 # See also
 
