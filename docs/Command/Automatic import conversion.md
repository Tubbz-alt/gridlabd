[[/Command/Automatic import conversion]] -- Automatic conversion of input files 

# Synopsis

~~~
bash$ gridlabd <filename>.<ext>
~~~

# Description

The GridLAB-D GLM loader will automatically convert to GLM format all input files that have "known" extensions.  A known extension is one for which a Python converter exists in GLPATH. Python converters use the naming convention `<ext>2glm.py` and are normally stored in the GridLAB-D `shared` folder.

Some converters require a hint regarding the type of conversion to use.  For example, the syntax to load a CYME model is

~~~
bash$ gridlabd -D mdb_load_options="-t cyme" <model-name>.mdb
~~~

## Support File Formats

### `ZIP`

When a ZIP file is specified as an input file, the contents of the archive are extracted into the same folder as the ZIP file, and the corresponding GLM file is run. If the GLM file is already present, it will be overwritten.

### `csv-config`

Input converters can be used to load CSV configuration files.  The standard method for configuring a simulation is as follows.

1. Create the CSV file with the global variable definitions, i.e., `config.csv`

~~~
VARIABLE1,value1
VARIABLE2,value2
...
VARIABLEN,valueN
~~~ 

2. Load the configuration file in the GLM file

~~~
#input "config.csv" -f config -t config
~~~

After the load `#input` macro is done, the global variables listed file will be defined as specified in `config.csv`.

### `csv-modify`

Input converters can be used to load CSV modifications to objects.  The standard for modifying object properties after they are created, but before the simulation starts is as follows.

1. Create the CSV file with the object property modifications, i.e., `modify.csv`

~~~
object-name1.object-property1,value1
object-name2.object-property2,value2
...
object-nameN.object-propertyN,valueN
~~~

2. Load the modification file in the GLM file

~~~
#input "modify.csv" -f modify -t modify
~~~

## Converter Development

Converters use the following calling syntax:

~~~
<<<<<<< HEAD
bash$ python3 <ext>2glm.py -i filename.<ext> -o filename.glm [-t <type-option>] [options...]
=======
bash$ python3 <ext>2glm.py -i filename.<ext> -o filename.glm [options ...]
>>>>>>> 32dcb9a2
~~~

where `<ext>` is the extension that is supported.

# Examples

Extract files in `my-model.zip` and run `my-model.glm`:

~~~
bash$ gridlabd my-model.zip
~~~

# Caveats

When a converter is run, the input file is converted in place to a GLM file by the same name, but with the `.glm` extension instead.  If the GLM file already exists, **the existing GLM file may be overwritten**. 

# See also

* [[/Command/JSON input]]
* [[/Command/JSON output]]<|MERGE_RESOLUTION|>--- conflicted
+++ resolved
@@ -67,11 +67,7 @@
 Converters use the following calling syntax:
 
 ~~~
-<<<<<<< HEAD
-bash$ python3 <ext>2glm.py -i filename.<ext> -o filename.glm [-t <type-option>] [options...]
-=======
 bash$ python3 <ext>2glm.py -i filename.<ext> -o filename.glm [options ...]
->>>>>>> 32dcb9a2
 ~~~
 
 where `<ext>` is the extension that is supported.
