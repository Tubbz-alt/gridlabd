[[/Command/Automatic import conversion]] -- Automatic conversion of input files 

# Synopsis

~~~
bash$ gridlabd <filename>.<ext>
~~~

# Description

The GridLAB-D GLM loader will automatically convert to GLM format all input files that have "known" extensions.  A known extension is one for which a Python converter exists in GLPATH. Python converters use the naming convention `<ext>2glm.py` and are normally stored in the GridLAB-D `shared` folder.

Some converters require a hint regarding the type of conversion to use.  For example, the syntax to load a CYME model is

~~~
bash$ gridlabd -D mdb_load_options="-t cyme" <model-name>.mdb
~~~

## Converter Development

Converters use the following calling syntax:

~~~
<<<<<<< HEAD
bash$ python3 <ext>2glm.py -i filename.<ext> -o filename.glm [-t <type-option>] [options...]
=======
bash$ python3 ext2glm.py -i filename.ext -o filename.glm
>>>>>>> ae0350e7
~~~

# Caveats

When a converter is run, the input file is converted in place to a GLM file by the same name, but with the `.glm` extension instead.  If the GLM file already exists, **the existing GLM file may be overwritten**. 

# See also

* [[/Command/JSON input]]
* [[/Command/JSON output]]<|MERGE_RESOLUTION|>--- conflicted
+++ resolved
@@ -21,11 +21,7 @@
 Converters use the following calling syntax:
 
 ~~~
-<<<<<<< HEAD
 bash$ python3 <ext>2glm.py -i filename.<ext> -o filename.glm [-t <type-option>] [options...]
-=======
-bash$ python3 ext2glm.py -i filename.ext -o filename.glm
->>>>>>> ae0350e7
 ~~~
 
 # Caveats
