--- conflicted
+++ resolved
@@ -307,19 +307,11 @@
 	@echo "  $(DESTDIR)$(bindir)/gridlabd version set"
 	@echo ""
 
-<<<<<<< HEAD
-install-system: install
-	@$(DESTDIR)$(bindir)/gridlabd version set
-
-install-clean: distclean
-	@autoreconf -isf && ./configure && make -j30 install-system
-=======
 reconfigure: distclean
 	autoreconf -isf && ./configure
 
 system: install
 	$(DESTDIR)$(bindir)/gridlabd version set
->>>>>>> 28327bca
 
 index: weather library template
 
